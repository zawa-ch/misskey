{
	"name": "misskey",
<<<<<<< HEAD
	"version": "2024.11.0-geoplanetary.10",
=======
	"version": "2025.1.0",
>>>>>>> 36880493
	"codename": "nasubi",
	"repository": {
		"type": "git",
		"url": "https://github.com/zawa-ch/geoplanetary.git"
	},
	"packageManager": "pnpm@9.6.0",
	"workspaces": [
		"packages/frontend-shared",
		"packages/frontend",
		"packages/frontend-embed",
		"packages/backend",
		"packages/sw",
		"packages/misskey-js",
		"packages/misskey-reversi",
		"packages/misskey-bubble-game"
	],
	"private": true,
	"scripts": {
		"build-pre": "node ./scripts/build-pre.js",
		"build-assets": "node ./scripts/build-assets.mjs",
		"build": "pnpm build-pre && pnpm -r build && pnpm build-assets",
		"build-storybook": "pnpm --filter frontend build-storybook",
		"build-misskey-js-with-types": "pnpm build-pre && pnpm --filter backend... --filter=!misskey-js build && pnpm --filter backend generate-api-json --no-build && ncp packages/backend/built/api.json packages/misskey-js/generator/api.json && pnpm --filter misskey-js update-autogen-code && pnpm --filter misskey-js build && pnpm --filter misskey-js api",
		"start": "pnpm check:connect && cd packages/backend && node ./built/boot/entry.js",
		"start:test": "cd packages/backend && cross-env NODE_ENV=test node ./built/boot/entry.js",
		"init": "pnpm migrate",
		"migrate": "cd packages/backend && pnpm migrate",
		"revert": "cd packages/backend && pnpm revert",
		"check:connect": "cd packages/backend && pnpm check:connect",
		"migrateandstart": "pnpm migrate && pnpm start",
		"watch": "pnpm dev",
		"dev": "node scripts/dev.mjs",
		"lint": "pnpm -r lint",
		"cy:open": "pnpm cypress open --browser --e2e --config-file=cypress.config.ts",
		"cy:run": "pnpm cypress run",
		"e2e": "pnpm start-server-and-test start:test http://localhost:61812 cy:run",
		"e2e-dev-container": "cp ./.config/cypress-devcontainer.yml ./.config/test.yml && pnpm start-server-and-test start:test http://localhost:61812 cy:run",
		"jest": "cd packages/backend && pnpm jest",
		"jest-and-coverage": "cd packages/backend && pnpm jest-and-coverage",
		"test": "pnpm -r test",
		"test-and-coverage": "pnpm -r test-and-coverage",
		"clean": "node ./scripts/clean.js",
		"clean-all": "node ./scripts/clean-all.js",
		"cleanall": "pnpm clean-all"
	},
	"resolutions": {
		"chokidar": "3.5.3",
		"lodash": "4.17.21"
	},
	"dependencies": {
		"cssnano": "6.1.2",
		"execa": "8.0.1",
		"fast-glob": "3.3.2",
		"ignore-walk": "6.0.5",
		"js-yaml": "4.1.0",
		"postcss": "8.4.49",
		"tar": "6.2.1",
		"terser": "5.36.0",
		"typescript": "5.6.3",
		"esbuild": "0.24.0",
		"glob": "11.0.0"
	},
	"devDependencies": {
		"@misskey-dev/eslint-plugin": "2.0.3",
		"@types/node": "22.9.0",
		"@typescript-eslint/eslint-plugin": "7.17.0",
		"@typescript-eslint/parser": "7.17.0",
		"cross-env": "7.0.3",
		"cypress": "13.15.2",
		"eslint": "9.14.0",
		"globals": "15.12.0",
		"ncp": "2.0.0",
		"start-server-and-test": "2.0.8"
	},
	"optionalDependencies": {
		"@tensorflow/tfjs-core": "4.4.0"
	}
}<|MERGE_RESOLUTION|>--- conflicted
+++ resolved
@@ -1,10 +1,6 @@
 {
 	"name": "misskey",
-<<<<<<< HEAD
-	"version": "2024.11.0-geoplanetary.10",
-=======
-	"version": "2025.1.0",
->>>>>>> 36880493
+	"version": "2025.1.0-geoplanetary.10",
 	"codename": "nasubi",
 	"repository": {
 		"type": "git",
