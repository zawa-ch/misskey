{
	"name": "misskey",
<<<<<<< HEAD
	"version": "2023.12.0-geoplanetary.3",
=======
	"version": "2023.12.2",
>>>>>>> 339acd26
	"codename": "nasubi",
	"repository": {
		"type": "git",
		"url": "https://github.com/zawa-ch/geoplanetary.git"
	},
	"packageManager": "pnpm@8.12.1",
	"workspaces": [
		"packages/frontend",
		"packages/backend",
		"packages/sw"
	],
	"private": true,
	"scripts": {
		"build-pre": "node ./scripts/build-pre.js",
		"build-assets": "node ./scripts/build-assets.mjs",
		"build": "pnpm build-pre && pnpm -r build && pnpm build-assets",
		"build-storybook": "pnpm --filter frontend build-storybook",
		"build-misskey-js-with-types": "pnpm --filter backend build && pnpm --filter backend generate-api-json && ncp packages/backend/built/api.json packages/misskey-js/generator/api.json && pnpm --filter misskey-js update-autogen-code && pnpm --filter misskey-js build",
		"start": "pnpm check:connect && cd packages/backend && node ./built/boot/entry.js",
		"start:test": "cd packages/backend && cross-env NODE_ENV=test node ./built/boot/entry.js",
		"init": "pnpm migrate",
		"migrate": "cd packages/backend && pnpm migrate",
		"revert": "cd packages/backend && pnpm revert",
		"check:connect": "cd packages/backend && pnpm check:connect",
		"migrateandstart": "pnpm migrate && pnpm start",
		"watch": "pnpm dev",
		"dev": "node scripts/dev.mjs",
		"lint": "pnpm -r lint",
		"cy:open": "pnpm cypress open --browser --e2e --config-file=cypress.config.ts",
		"cy:run": "pnpm cypress run",
		"e2e": "pnpm start-server-and-test start:test http://localhost:61812 cy:run",
		"jest": "cd packages/backend && pnpm jest",
		"jest-and-coverage": "cd packages/backend && pnpm jest-and-coverage",
		"test": "pnpm -r test",
		"test-and-coverage": "pnpm -r test-and-coverage",
		"clean": "node ./scripts/clean.js",
		"clean-all": "node ./scripts/clean-all.js",
		"cleanall": "pnpm clean-all"
	},
	"resolutions": {
		"chokidar": "3.5.3",
		"lodash": "4.17.21"
	},
	"dependencies": {
		"execa": "8.0.1",
		"cssnano": "6.0.2",
		"js-yaml": "4.1.0",
		"postcss": "8.4.32",
		"terser": "5.26.0",
		"typescript": "5.3.3"
	},
	"devDependencies": {
		"@typescript-eslint/eslint-plugin": "6.14.0",
		"@typescript-eslint/parser": "6.14.0",
		"cross-env": "7.0.3",
		"cypress": "13.6.1",
		"eslint": "8.56.0",
		"start-server-and-test": "2.0.3",
		"ncp": "2.0.0"
	},
	"optionalDependencies": {
		"@tensorflow/tfjs-core": "4.4.0"
	}
}<|MERGE_RESOLUTION|>--- conflicted
+++ resolved
@@ -1,10 +1,6 @@
 {
 	"name": "misskey",
-<<<<<<< HEAD
-	"version": "2023.12.0-geoplanetary.3",
-=======
-	"version": "2023.12.2",
->>>>>>> 339acd26
+	"version": "2023.12.2-geoplanetary.3",
 	"codename": "nasubi",
 	"repository": {
 		"type": "git",
