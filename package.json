--- conflicted
+++ resolved
@@ -1,10 +1,6 @@
 {
 	"name": "misskey",
-<<<<<<< HEAD
-	"version": "13.14.2-geoplanetary.1",
-=======
-	"version": "2023.9.3",
->>>>>>> 0e6cd577
+	"version": "2023.9.3-geoplanetary.1",
 	"codename": "nasubi",
 	"repository": {
 		"type": "git",
