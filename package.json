{
	"name": "misskey",
<<<<<<< HEAD
	"version": "2024.9.0-geoplanetary.9",
=======
	"version": "2024.10.1",
>>>>>>> b99e13e6
	"codename": "nasubi",
	"repository": {
		"type": "git",
		"url": "https://github.com/zawa-ch/geoplanetary.git"
	},
	"packageManager": "pnpm@9.6.0",
	"workspaces": [
		"packages/frontend-shared",
		"packages/frontend",
		"packages/frontend-embed",
		"packages/backend",
		"packages/sw",
		"packages/misskey-js",
		"packages/misskey-reversi",
		"packages/misskey-bubble-game"
	],
	"private": true,
	"scripts": {
		"build-pre": "node ./scripts/build-pre.js",
		"build-assets": "node ./scripts/build-assets.mjs",
		"build": "pnpm build-pre && pnpm -r build && pnpm build-assets",
		"build-storybook": "pnpm --filter frontend build-storybook",
		"build-misskey-js-with-types": "pnpm build-pre && pnpm --filter backend... --filter=!misskey-js build && pnpm --filter backend generate-api-json --no-build && ncp packages/backend/built/api.json packages/misskey-js/generator/api.json && pnpm --filter misskey-js update-autogen-code && pnpm --filter misskey-js build && pnpm --filter misskey-js api",
		"start": "pnpm check:connect && cd packages/backend && node ./built/boot/entry.js",
		"start:test": "cd packages/backend && cross-env NODE_ENV=test node ./built/boot/entry.js",
		"init": "pnpm migrate",
		"migrate": "cd packages/backend && pnpm migrate",
		"revert": "cd packages/backend && pnpm revert",
		"check:connect": "cd packages/backend && pnpm check:connect",
		"migrateandstart": "pnpm migrate && pnpm start",
		"watch": "pnpm dev",
		"dev": "node scripts/dev.mjs",
		"lint": "pnpm -r lint",
		"cy:open": "pnpm cypress open --browser --e2e --config-file=cypress.config.ts",
		"cy:run": "pnpm cypress run",
		"e2e": "pnpm start-server-and-test start:test http://localhost:61812 cy:run",
		"e2e-dev-container": "cp ./.config/cypress-devcontainer.yml ./.config/test.yml && pnpm start-server-and-test start:test http://localhost:61812 cy:run",
		"jest": "cd packages/backend && pnpm jest",
		"jest-and-coverage": "cd packages/backend && pnpm jest-and-coverage",
		"test": "pnpm -r test",
		"test-and-coverage": "pnpm -r test-and-coverage",
		"clean": "node ./scripts/clean.js",
		"clean-all": "node ./scripts/clean-all.js",
		"cleanall": "pnpm clean-all"
	},
	"resolutions": {
		"chokidar": "3.5.3",
		"lodash": "4.17.21"
	},
	"dependencies": {
		"cssnano": "6.1.2",
		"execa": "8.0.1",
		"fast-glob": "3.3.2",
		"ignore-walk": "6.0.5",
		"js-yaml": "4.1.0",
		"postcss": "8.4.47",
		"tar": "6.2.1",
		"terser": "5.33.0",
		"typescript": "5.6.2",
		"esbuild": "0.23.1",
		"glob": "11.0.0"
	},
	"devDependencies": {
		"@misskey-dev/eslint-plugin": "2.0.3",
		"@types/node": "20.14.12",
		"@typescript-eslint/eslint-plugin": "7.17.0",
		"@typescript-eslint/parser": "7.17.0",
		"cross-env": "7.0.3",
		"cypress": "13.14.2",
		"eslint": "9.8.0",
		"globals": "15.9.0",
		"ncp": "2.0.0",
		"start-server-and-test": "2.0.8"
	},
	"optionalDependencies": {
		"@tensorflow/tfjs-core": "4.4.0"
	}
}<|MERGE_RESOLUTION|>--- conflicted
+++ resolved
@@ -1,10 +1,6 @@
 {
 	"name": "misskey",
-<<<<<<< HEAD
-	"version": "2024.9.0-geoplanetary.9",
-=======
-	"version": "2024.10.1",
->>>>>>> b99e13e6
+	"version": "2024.10.1-geoplanetary.9",
 	"codename": "nasubi",
 	"repository": {
 		"type": "git",
