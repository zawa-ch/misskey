{
	"name": "misskey",
<<<<<<< HEAD
	"version": "2024.10.1-geoplanetary.10",
=======
	"version": "2024.11.0",
>>>>>>> 551040ed
	"codename": "nasubi",
	"repository": {
		"type": "git",
		"url": "https://github.com/zawa-ch/geoplanetary.git"
	},
	"packageManager": "pnpm@9.6.0",
	"workspaces": [
		"packages/frontend-shared",
		"packages/frontend",
		"packages/frontend-embed",
		"packages/backend",
		"packages/sw",
		"packages/misskey-js",
		"packages/misskey-reversi",
		"packages/misskey-bubble-game"
	],
	"private": true,
	"scripts": {
		"build-pre": "node ./scripts/build-pre.js",
		"build-assets": "node ./scripts/build-assets.mjs",
		"build": "pnpm build-pre && pnpm -r build && pnpm build-assets",
		"build-storybook": "pnpm --filter frontend build-storybook",
		"build-misskey-js-with-types": "pnpm build-pre && pnpm --filter backend... --filter=!misskey-js build && pnpm --filter backend generate-api-json --no-build && ncp packages/backend/built/api.json packages/misskey-js/generator/api.json && pnpm --filter misskey-js update-autogen-code && pnpm --filter misskey-js build && pnpm --filter misskey-js api",
		"start": "pnpm check:connect && cd packages/backend && node ./built/boot/entry.js",
		"start:test": "cd packages/backend && cross-env NODE_ENV=test node ./built/boot/entry.js",
		"init": "pnpm migrate",
		"migrate": "cd packages/backend && pnpm migrate",
		"revert": "cd packages/backend && pnpm revert",
		"check:connect": "cd packages/backend && pnpm check:connect",
		"migrateandstart": "pnpm migrate && pnpm start",
		"watch": "pnpm dev",
		"dev": "node scripts/dev.mjs",
		"lint": "pnpm -r lint",
		"cy:open": "pnpm cypress open --browser --e2e --config-file=cypress.config.ts",
		"cy:run": "pnpm cypress run",
		"e2e": "pnpm start-server-and-test start:test http://localhost:61812 cy:run",
		"e2e-dev-container": "cp ./.config/cypress-devcontainer.yml ./.config/test.yml && pnpm start-server-and-test start:test http://localhost:61812 cy:run",
		"jest": "cd packages/backend && pnpm jest",
		"jest-and-coverage": "cd packages/backend && pnpm jest-and-coverage",
		"test": "pnpm -r test",
		"test-and-coverage": "pnpm -r test-and-coverage",
		"clean": "node ./scripts/clean.js",
		"clean-all": "node ./scripts/clean-all.js",
		"cleanall": "pnpm clean-all"
	},
	"resolutions": {
		"chokidar": "3.5.3",
		"lodash": "4.17.21"
	},
	"dependencies": {
		"cssnano": "6.1.2",
		"execa": "8.0.1",
		"fast-glob": "3.3.2",
		"ignore-walk": "6.0.5",
		"js-yaml": "4.1.0",
		"postcss": "8.4.49",
		"tar": "6.2.1",
		"terser": "5.36.0",
		"typescript": "5.6.3",
		"esbuild": "0.24.0",
		"glob": "11.0.0"
	},
	"devDependencies": {
		"@misskey-dev/eslint-plugin": "2.0.3",
		"@types/node": "22.9.0",
		"@typescript-eslint/eslint-plugin": "7.17.0",
		"@typescript-eslint/parser": "7.17.0",
		"cross-env": "7.0.3",
		"cypress": "13.15.2",
		"eslint": "9.14.0",
		"globals": "15.12.0",
		"ncp": "2.0.0",
		"start-server-and-test": "2.0.8"
	},
	"optionalDependencies": {
		"@tensorflow/tfjs-core": "4.4.0"
	}
}<|MERGE_RESOLUTION|>--- conflicted
+++ resolved
@@ -1,10 +1,6 @@
 {
 	"name": "misskey",
-<<<<<<< HEAD
-	"version": "2024.10.1-geoplanetary.10",
-=======
-	"version": "2024.11.0",
->>>>>>> 551040ed
+	"version": "2024.11.0-geoplanetary.10",
 	"codename": "nasubi",
 	"repository": {
 		"type": "git",
