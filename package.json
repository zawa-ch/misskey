--- conflicted
+++ resolved
@@ -1,10 +1,6 @@
 {
 	"name": "misskey",
-<<<<<<< HEAD
-	"version": "2023.10.2-geoplanetary.1",
-=======
-	"version": "2023.11.1",
->>>>>>> 9784d10c
+	"version": "2023.11.1-geoplanetary.1",
 	"codename": "nasubi",
 	"repository": {
 		"type": "git",
