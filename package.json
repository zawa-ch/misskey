{
	"name": "misskey",
<<<<<<< HEAD
	"version": "13.13.2-geoplanetary.1",
=======
	"version": "13.14.2",
>>>>>>> a8d45d4b
	"codename": "nasubi",
	"repository": {
		"type": "git",
		"url": "https://github.com/zawa-ch/geoplanetary.git"
	},
	"packageManager": "pnpm@8.6.10",
	"workspaces": [
		"packages/frontend",
		"packages/backend",
		"packages/sw"
	],
	"private": true,
	"scripts": {
		"build-pre": "node ./scripts/build-pre.js",
		"build": "pnpm build-pre && pnpm -r build && pnpm gulp",
		"build-storybook": "pnpm --filter frontend build-storybook",
		"start": "pnpm check:connect && cd packages/backend && node ./built/boot/index.js",
		"start:test": "cd packages/backend && cross-env NODE_ENV=test node ./built/boot/index.js",
		"init": "pnpm migrate",
		"migrate": "cd packages/backend && pnpm migrate",
		"check:connect": "cd packages/backend && pnpm check:connect",
		"migrateandstart": "pnpm migrate && pnpm start",
		"gulp": "pnpm exec gulp build",
		"watch": "pnpm dev",
		"dev": "node ./scripts/dev.mjs",
		"lint": "pnpm -r lint",
		"cy:open": "pnpm cypress open --browser --e2e --config-file=cypress.config.ts",
		"cy:run": "pnpm cypress run",
		"e2e": "pnpm start-server-and-test start:test http://localhost:61812 cy:run",
		"jest": "cd packages/backend && pnpm jest",
		"jest-and-coverage": "cd packages/backend && pnpm jest-and-coverage",
		"test": "pnpm -r test",
		"test-and-coverage": "pnpm -r test-and-coverage",
		"format": "pnpm exec gulp format",
		"clean": "node ./scripts/clean.js",
		"clean-all": "node ./scripts/clean-all.js",
		"cleanall": "pnpm clean-all"
	},
	"resolutions": {
		"chokidar": "3.5.3",
		"lodash": "4.17.21"
	},
	"dependencies": {
		"execa": "7.1.1",
		"gulp": "4.0.2",
		"gulp-cssnano": "2.1.3",
		"gulp-rename": "2.0.0",
		"gulp-replace": "1.1.4",
		"gulp-terser": "2.1.0",
		"js-yaml": "4.1.0",
		"typescript": "5.1.6"
	},
	"devDependencies": {
		"@types/gulp": "4.0.10",
		"@types/gulp-rename": "2.0.1",
		"@typescript-eslint/eslint-plugin": "5.61.0",
		"@typescript-eslint/parser": "5.61.0",
		"cross-env": "7.0.3",
		"cypress": "12.17.1",
		"eslint": "8.45.0",
		"start-server-and-test": "2.0.0"
	},
	"optionalDependencies": {
		"@tensorflow/tfjs-core": "4.4.0"
	}
}<|MERGE_RESOLUTION|>--- conflicted
+++ resolved
@@ -1,10 +1,6 @@
 {
 	"name": "misskey",
-<<<<<<< HEAD
-	"version": "13.13.2-geoplanetary.1",
-=======
-	"version": "13.14.2",
->>>>>>> a8d45d4b
+	"version": "13.14.2-geoplanetary.1",
 	"codename": "nasubi",
 	"repository": {
 		"type": "git",
