/*
 * SPDX-FileCopyrightText: syuilo and misskey-project
 * SPDX-License-Identifier: AGPL-3.0-only
 */

process.env.NODE_ENV = 'test';

import * as assert from 'assert';
import { expect } from '@jest/globals';
import { MiNote } from '@/models/Note.js';
import { MAX_NOTE_TEXT_LENGTH } from '@/const.js';
import { api, initTestDb, post, signup, uploadFile, uploadUrl } from '../utils.js';
import type * as misskey from 'misskey-js';

describe('Note', () => {
	let Notes: any;

	let alice: misskey.entities.SignupResponse;
	let bob: misskey.entities.SignupResponse;
	let tom: misskey.entities.SignupResponse;

	beforeAll(async () => {
		const connection = await initTestDb(true);
		Notes = connection.getRepository(MiNote);
		alice = await signup({ username: 'alice' });
		bob = await signup({ username: 'bob' });
		tom = await signup({ username: 'tom', host: 'example.com' });
	}, 1000 * 60 * 2);

	test('投稿できる', async () => {
		const post = {
			text: 'test',
		};

		const res = await api('/notes/create', post, alice);

		assert.strictEqual(res.status, 200);
		assert.strictEqual(typeof res.body === 'object' && !Array.isArray(res.body), true);
		assert.strictEqual(res.body.createdNote.text, post.text);
	});

	test('ファイルを添付できる', async () => {
		const file = await uploadUrl(alice, 'https://raw.githubusercontent.com/misskey-dev/misskey/develop/packages/backend/test/resources/Lenna.jpg');

		const res = await api('/notes/create', {
			fileIds: [file.id],
		}, alice);

		assert.strictEqual(res.status, 200);
		assert.strictEqual(typeof res.body === 'object' && !Array.isArray(res.body), true);
		assert.deepStrictEqual(res.body.createdNote.fileIds, [file.id]);
	}, 1000 * 10);

	test('他人のファイルで怒られる', async () => {
		const file = await uploadUrl(bob, 'https://raw.githubusercontent.com/misskey-dev/misskey/develop/packages/backend/test/resources/Lenna.jpg');

		const res = await api('/notes/create', {
			text: 'test',
			fileIds: [file.id],
		}, alice);

		assert.strictEqual(res.status, 400);
		assert.strictEqual(res.body.error.code, 'NO_SUCH_FILE');
		assert.strictEqual(res.body.error.id, 'b6992544-63e7-67f0-fa7f-32444b1b5306');
	}, 1000 * 10);

	test('存在しないファイルで怒られる', async () => {
		const res = await api('/notes/create', {
			text: 'test',
			fileIds: ['000000000000000000000000'],
		}, alice);

		assert.strictEqual(res.status, 400);
		assert.strictEqual(res.body.error.code, 'NO_SUCH_FILE');
		assert.strictEqual(res.body.error.id, 'b6992544-63e7-67f0-fa7f-32444b1b5306');
	});

	test('不正なファイルIDで怒られる', async () => {
		const res = await api('/notes/create', {
			fileIds: ['kyoppie'],
		}, alice);
		assert.strictEqual(res.status, 400);
		assert.strictEqual(res.body.error.code, 'NO_SUCH_FILE');
		assert.strictEqual(res.body.error.id, 'b6992544-63e7-67f0-fa7f-32444b1b5306');
	});

	test('返信できる', async () => {
		const bobPost = await post(bob, {
			text: 'foo',
		});

		const alicePost = {
			text: 'bar',
			replyId: bobPost.id,
		};

		const res = await api('/notes/create', alicePost, alice);

		assert.strictEqual(res.status, 200);
		assert.strictEqual(typeof res.body === 'object' && !Array.isArray(res.body), true);
		assert.strictEqual(res.body.createdNote.text, alicePost.text);
		assert.strictEqual(res.body.createdNote.replyId, alicePost.replyId);
		assert.strictEqual(res.body.createdNote.reply.text, bobPost.text);
	});

	test('renoteできる', async () => {
		const bobPost = await post(bob, {
			text: 'test',
		});

		const alicePost = {
			renoteId: bobPost.id,
		};

		const res = await api('/notes/create', alicePost, alice);

		assert.strictEqual(res.status, 200);
		assert.strictEqual(typeof res.body === 'object' && !Array.isArray(res.body), true);
		assert.strictEqual(res.body.createdNote.renoteId, alicePost.renoteId);
		assert.strictEqual(res.body.createdNote.renote.text, bobPost.text);
	});

	test('引用renoteできる', async () => {
		const bobPost = await post(bob, {
			text: 'test',
		});

		const alicePost = {
			text: 'test',
			renoteId: bobPost.id,
		};

		const res = await api('/notes/create', alicePost, alice);

		assert.strictEqual(res.status, 200);
		assert.strictEqual(typeof res.body === 'object' && !Array.isArray(res.body), true);
		assert.strictEqual(res.body.createdNote.text, alicePost.text);
		assert.strictEqual(res.body.createdNote.renoteId, alicePost.renoteId);
		assert.strictEqual(res.body.createdNote.renote.text, bobPost.text);
	});

	test('引用renoteで空白文字のみで構成されたtextにするとレスポンスがtext: nullになる', async () => {
		const bobPost = await post(bob, {
			text: 'test',
		});
		const res = await api('/notes/create', {
			text: ' ',
			renoteId: bobPost.id,
		}, alice);

		assert.strictEqual(res.status, 200);
		assert.strictEqual(res.body.createdNote.text, null);
	});

	test('visibility: followersでrenoteできる', async () => {
		const createRes = await api('/notes/create', {
			text: 'test',
			visibility: 'followers',
		}, alice);

		assert.strictEqual(createRes.status, 200);

		const renoteId = createRes.body.createdNote.id;
		const renoteRes = await api('/notes/create', {
			visibility: 'followers',
			renoteId,
		}, alice);

		assert.strictEqual(renoteRes.status, 200);
		assert.strictEqual(renoteRes.body.createdNote.renoteId, renoteId);
		assert.strictEqual(renoteRes.body.createdNote.visibility, 'followers');

		const deleteRes = await api('/notes/delete', {
			noteId: renoteRes.body.createdNote.id,
		}, alice);

		assert.strictEqual(deleteRes.status, 204);
	});

	test('visibility: followersなノートに対してフォロワーはリプライできる', async () => {
		await api('/following/create', {
			userId: alice.id,
		}, bob);

		const aliceNote = await api('/notes/create', {
			text: 'direct note to bob',
			visibility: 'followers',
		}, alice);

		assert.strictEqual(aliceNote.status, 200);

		const replyId = aliceNote.body.createdNote.id;
		const bobReply = await api('/notes/create', {
			text: 'reply to alice note',
			replyId,
		}, bob);

		assert.strictEqual(bobReply.status, 200);
		assert.strictEqual(bobReply.body.createdNote.replyId, replyId);

		await api('/following/delete', {
			userId: alice.id,
		}, bob);
	});

	test('visibility: followersなノートに対してフォロワーでないユーザーがリプライしようとすると怒られる', async () => {
		const aliceNote = await api('/notes/create', {
			text: 'direct note to bob',
			visibility: 'followers',
		}, alice);

		assert.strictEqual(aliceNote.status, 200);

		const bobReply = await api('/notes/create', {
			text: 'reply to alice note',
			replyId: aliceNote.body.createdNote.id,
		}, bob);

		assert.strictEqual(bobReply.status, 400);
		assert.strictEqual(bobReply.body.error.code, 'CANNOT_REPLY_TO_AN_INVISIBLE_NOTE');
	});

	test('visibility: specifiedなノートに対してvisibility: specifiedで返信できる', async () => {
		const aliceNote = await api('/notes/create', {
			text: 'direct note to bob',
			visibility: 'specified',
			visibleUserIds: [bob.id],
		}, alice);

		assert.strictEqual(aliceNote.status, 200);

		const bobReply = await api('/notes/create', {
			text: 'reply to alice note',
			replyId: aliceNote.body.createdNote.id,
			visibility: 'specified',
			visibleUserIds: [alice.id],
		}, bob);

		assert.strictEqual(bobReply.status, 200);
	});

	test('visibility: specifiedなノートに対してvisibility: follwersで返信しようとすると怒られる', async () => {
		const aliceNote = await api('/notes/create', {
			text: 'direct note to bob',
			visibility: 'specified',
			visibleUserIds: [bob.id],
		}, alice);

		assert.strictEqual(aliceNote.status, 200);

		const bobReply = await api('/notes/create', {
			text: 'reply to alice note with visibility: followers',
			replyId: aliceNote.body.createdNote.id,
			visibility: 'followers',
		}, bob);

		assert.strictEqual(bobReply.status, 400);
		assert.strictEqual(bobReply.body.error.code, 'CANNOT_REPLY_TO_SPECIFIED_VISIBILITY_NOTE_WITH_EXTENDED_VISIBILITY');
	});

	test('文字数ぎりぎりで怒られない', async () => {
		const post = {
			text: '!'.repeat(MAX_NOTE_TEXT_LENGTH), // 65536文字
		};
		const res = await api('/notes/create', post, alice);
		assert.strictEqual(res.status, 200);
	});

	test('文字数オーバーで怒られる', async () => {
		const post = {
			text: '!'.repeat(MAX_NOTE_TEXT_LENGTH + 1), // 65537文字
		};
		const res = await api('/notes/create', post, alice);
		assert.strictEqual(res.status, 400);
	});

	test('存在しないリプライ先で怒られる', async () => {
		const post = {
			text: 'test',
			replyId: '000000000000000000000000',
		};
		const res = await api('/notes/create', post, alice);
		assert.strictEqual(res.status, 400);
	});

	test('存在しないrenote対象で怒られる', async () => {
		const post = {
			renoteId: '000000000000000000000000',
		};
		const res = await api('/notes/create', post, alice);
		assert.strictEqual(res.status, 400);
	});

	test('不正なリプライ先IDで怒られる', async () => {
		const post = {
			text: 'test',
			replyId: 'foo',
		};
		const res = await api('/notes/create', post, alice);
		assert.strictEqual(res.status, 400);
	});

	test('不正なrenote対象IDで怒られる', async () => {
		const post = {
			renoteId: 'foo',
		};
		const res = await api('/notes/create', post, alice);
		assert.strictEqual(res.status, 400);
	});

	test('存在しないユーザーにメンションできる', async () => {
		const post = {
			text: '@ghost yo',
		};

		const res = await api('/notes/create', post, alice);

		assert.strictEqual(res.status, 200);
		assert.strictEqual(typeof res.body === 'object' && !Array.isArray(res.body), true);
		assert.strictEqual(res.body.createdNote.text, post.text);
	});

	test('同じユーザーに複数メンションしても内部的にまとめられる', async () => {
		const post = {
			text: '@bob @bob @bob yo',
		};

		const res = await api('/notes/create', post, alice);

		assert.strictEqual(res.status, 200);
		assert.strictEqual(typeof res.body === 'object' && !Array.isArray(res.body), true);
		assert.strictEqual(res.body.createdNote.text, post.text);

		const noteDoc = await Notes.findOneBy({ id: res.body.createdNote.id });
		assert.deepStrictEqual(noteDoc.mentions, [bob.id]);
	});

	describe('添付ファイル情報', () => {
		test('ファイルを添付した場合、投稿成功時にファイル情報入りのレスポンスが帰ってくる', async () => {
			const file = await uploadFile(alice);
			const res = await api('/notes/create', {
				fileIds: [file.body.id],
			}, alice);

			assert.strictEqual(res.status, 200);
			assert.strictEqual(typeof res.body === 'object' && !Array.isArray(res.body), true);
			assert.strictEqual(res.body.createdNote.files.length, 1);
			assert.strictEqual(res.body.createdNote.files[0].id, file.body.id);
		});

		test('ファイルを添付した場合、タイムラインでファイル情報入りのレスポンスが帰ってくる', async () => {
			const file = await uploadFile(alice);
			const createdNote = await api('/notes/create', {
				fileIds: [file.body.id],
			}, alice);

			assert.strictEqual(createdNote.status, 200);

			const res = await api('/notes', {
				withFiles: true,
			}, alice);

			assert.strictEqual(res.status, 200);
			assert.strictEqual(Array.isArray(res.body), true);
			const myNote = res.body.find((note: { id: string; files: { id: string }[] }) => note.id === createdNote.body.createdNote.id);
			assert.notEqual(myNote, null);
			assert.strictEqual(myNote.files.length, 1);
			assert.strictEqual(myNote.files[0].id, file.body.id);
		});

		test('ファイルが添付されたノートをリノートした場合、タイムラインでファイル情報入りのレスポンスが帰ってくる', async () => {
			const file = await uploadFile(alice);
			const createdNote = await api('/notes/create', {
				fileIds: [file.body.id],
			}, alice);

			assert.strictEqual(createdNote.status, 200);

			const renoted = await api('/notes/create', {
				renoteId: createdNote.body.createdNote.id,
			}, alice);
			assert.strictEqual(renoted.status, 200);

			const res = await api('/notes', {
				renote: true,
			}, alice);

			assert.strictEqual(res.status, 200);
			assert.strictEqual(Array.isArray(res.body), true);
			const myNote = res.body.find((note: { id: string }) => note.id === renoted.body.createdNote.id);
			assert.notEqual(myNote, null);
			assert.strictEqual(myNote.renote.files.length, 1);
			assert.strictEqual(myNote.renote.files[0].id, file.body.id);
		});

		test('ファイルが添付されたノートに返信した場合、タイムラインでファイル情報入りのレスポンスが帰ってくる', async () => {
			const file = await uploadFile(alice);
			const createdNote = await api('/notes/create', {
				fileIds: [file.body.id],
			}, alice);

			assert.strictEqual(createdNote.status, 200);

			const reply = await api('/notes/create', {
				replyId: createdNote.body.createdNote.id,
				text: 'this is reply',
			}, alice);
			assert.strictEqual(reply.status, 200);

			const res = await api('/notes', {
				reply: true,
			}, alice);

			assert.strictEqual(res.status, 200);
			assert.strictEqual(Array.isArray(res.body), true);
			const myNote = res.body.find((note: { id: string }) => note.id === reply.body.createdNote.id);
			assert.notEqual(myNote, null);
			assert.strictEqual(myNote.reply.files.length, 1);
			assert.strictEqual(myNote.reply.files[0].id, file.body.id);
		});

		test('ファイルが添付されたノートへの返信をリノートした場合、タイムラインでファイル情報入りのレスポンスが帰ってくる', async () => {
			const file = await uploadFile(alice);
			const createdNote = await api('/notes/create', {
				fileIds: [file.body.id],
			}, alice);

			assert.strictEqual(createdNote.status, 200);

			const reply = await api('/notes/create', {
				replyId: createdNote.body.createdNote.id,
				text: 'this is reply',
			}, alice);
			assert.strictEqual(reply.status, 200);

			const renoted = await api('/notes/create', {
				renoteId: reply.body.createdNote.id,
			}, alice);
			assert.strictEqual(renoted.status, 200);

			const res = await api('/notes', {
				renote: true,
			}, alice);

			assert.strictEqual(res.status, 200);
			assert.strictEqual(Array.isArray(res.body), true);
			const myNote = res.body.find((note: { id: string }) => note.id === renoted.body.createdNote.id);
			assert.notEqual(myNote, null);
			assert.strictEqual(myNote.renote.reply.files.length, 1);
			assert.strictEqual(myNote.renote.reply.files[0].id, file.body.id);
		});

		test('NSFWが強制されている場合変更できない', async () => {
			const file = await uploadFile(alice);

			const res = await api('admin/roles/create', {
				name: 'test',
				description: '',
				color: null,
				iconUrl: null,
				displayOrder: 0,
				target: 'manual',
				condFormula: {},
				isAdministrator: false,
				isModerator: false,
				isPublic: false,
				isExplorable: false,
				asBadge: false,
				canEditMembersByModerator: false,
				policies: {
					alwaysMarkNsfw: {
						useDefault: false,
						priority: 0,
						value: true,
					},
				},
			}, alice);

			assert.strictEqual(res.status, 200);

			const assign = await api('admin/roles/assign', {
				userId: alice.id,
				roleId: res.body.id,
			}, alice);

			assert.strictEqual(assign.status, 204);
			assert.strictEqual(file.body.isSensitive, false);

			const nsfwfile = await uploadFile(alice);

			assert.strictEqual(nsfwfile.status, 200);
			assert.strictEqual(nsfwfile.body.isSensitive, true);

			const liftnsfw = await api('drive/files/update', {
				fileId: nsfwfile.body.id,
				isSensitive: false,
			}, alice);

			assert.strictEqual(liftnsfw.status, 400);
			assert.strictEqual(liftnsfw.body.error.code, 'RESTRICTED_BY_ROLE');

			const oldaddnsfw = await api('drive/files/update', {
				fileId: file.body.id,
				isSensitive: true,
			}, alice);

			assert.strictEqual(oldaddnsfw.status, 200);

			await api('admin/roles/unassign', {
				userId: alice.id,
				roleId: res.body.id,
			});

			await api('admin/roles/delete', {
				roleId: res.body.id,
			}, alice);
		});
	});

	describe('notes/create', () => {
		test('投票を添付できる', async () => {
			const res = await api('/notes/create', {
				text: 'test',
				poll: {
					choices: ['foo', 'bar'],
				},
			}, alice);

			assert.strictEqual(res.status, 200);
			assert.strictEqual(typeof res.body === 'object' && !Array.isArray(res.body), true);
			assert.strictEqual(res.body.createdNote.poll != null, true);
		});

		test('投票の選択肢が無くて怒られる', async () => {
			const res = await api('/notes/create', {
				poll: {},
			}, alice);
			assert.strictEqual(res.status, 400);
		});

		test('投票の選択肢が無くて怒られる (空の配列)', async () => {
			const res = await api('/notes/create', {
				poll: {
					choices: [],
				},
			}, alice);
			assert.strictEqual(res.status, 400);
		});

		test('投票の選択肢が1つで怒られる', async () => {
			const res = await api('/notes/create', {
				poll: {
					choices: ['Strawberry Pasta'],
				},
			}, alice);
			assert.strictEqual(res.status, 400);
		});

		test('投票できる', async () => {
			const { body } = await api('/notes/create', {
				text: 'test',
				poll: {
					choices: ['sakura', 'izumi', 'ako'],
				},
			}, alice);

			const res = await api('/notes/polls/vote', {
				noteId: body.createdNote.id,
				choice: 1,
			}, alice);

			assert.strictEqual(res.status, 204);
		});

		test('複数投票できない', async () => {
			const { body } = await api('/notes/create', {
				text: 'test',
				poll: {
					choices: ['sakura', 'izumi', 'ako'],
				},
			}, alice);

			await api('/notes/polls/vote', {
				noteId: body.createdNote.id,
				choice: 0,
			}, alice);

			const res = await api('/notes/polls/vote', {
				noteId: body.createdNote.id,
				choice: 2,
			}, alice);

			assert.strictEqual(res.status, 400);
		});

		test('許可されている場合は複数投票できる', async () => {
			const { body } = await api('/notes/create', {
				text: 'test',
				poll: {
					choices: ['sakura', 'izumi', 'ako'],
					multiple: true,
				},
			}, alice);

			await api('/notes/polls/vote', {
				noteId: body.createdNote.id,
				choice: 0,
			}, alice);

			await api('/notes/polls/vote', {
				noteId: body.createdNote.id,
				choice: 1,
			}, alice);

			const res = await api('/notes/polls/vote', {
				noteId: body.createdNote.id,
				choice: 2,
			}, alice);

			assert.strictEqual(res.status, 204);
		});

		test('締め切られている場合は投票できない', async () => {
			const { body } = await api('/notes/create', {
				text: 'test',
				poll: {
					choices: ['sakura', 'izumi', 'ako'],
					expiredAfter: 1,
				},
			}, alice);

			await new Promise(x => setTimeout(x, 2));

			const res = await api('/notes/polls/vote', {
				noteId: body.createdNote.id,
				choice: 1,
			}, alice);

			assert.strictEqual(res.status, 400);
		});

		test('センシティブな投稿はhomeになる (単語指定)', async () => {
			const sensitive = await api('admin/update-meta', {
				sensitiveWords: [
					'test',
				],
			}, alice);

			assert.strictEqual(sensitive.status, 204);

			await new Promise(x => setTimeout(x, 2));

			const note1 = await api('/notes/create', {
				text: 'hogetesthuge',
			}, alice);

			assert.strictEqual(note1.status, 200);
			assert.strictEqual(note1.body.createdNote.visibility, 'home');
		});

		test('センシティブな投稿はhomeになる (正規表現)', async () => {
			const sensitive = await api('admin/update-meta', {
				sensitiveWords: [
					'/Test/i',
				],
			}, alice);

			assert.strictEqual(sensitive.status, 204);

			const note2 = await api('/notes/create', {
				text: 'hogetesthuge',
			}, alice);

			assert.strictEqual(note2.status, 200);
			assert.strictEqual(note2.body.createdNote.visibility, 'home');
		});

		test('センシティブな投稿はhomeになる (スペースアンド)', async () => {
			const sensitive = await api('admin/update-meta', {
				sensitiveWords: [
					'Test hoge',
				],
			}, alice);

			assert.strictEqual(sensitive.status, 204);

			const note2 = await api('/notes/create', {
				text: 'hogeTesthuge',
			}, alice);

			assert.strictEqual(note2.status, 200);
			assert.strictEqual(note2.body.createdNote.visibility, 'home');
		});

		test('ロールで禁止されている場合投稿できない', async () => {
			const res = await api('admin/roles/create', {
				name: 'test',
				description: '',
				color: null,
				iconUrl: null,
				displayOrder: 0,
				target: 'manual',
				condFormula: {},
				isAdministrator: false,
				isModerator: false,
				isPublic: false,
				isExplorable: false,
				asBadge: false,
				canEditMembersByModerator: false,
				policies: {
					canPostNote: {
						useDefault: false,
						priority: 0,
						value: false,
					},
				},
			}, alice);

			assert.strictEqual(res.status, 200);

			const assign = await api('admin/roles/assign', {
				userId: bob.id,
				roleId: res.body.id,
			}, alice);

			assert.strictEqual(assign.status, 204);

			const post = {
				text: 'test',
			};
			const postNote = await api('/notes/create', post, bob);

			expect(postNote.status).toStrictEqual(403);
			expect(postNote.body.error.code).toStrictEqual('ROLE_PERMISSION_DENIED');

			await api('admin/roles/unassign', {
				userId: bob.id,
				roleId: res.body.id,
			});

			await api('admin/roles/delete', {
				roleId: res.body.id,
			}, alice);
		});

		test('ロールの文字数制限ギリギリは怒られない', async () => {
			const res = await api('admin/roles/create', {
				name: 'test',
				description: '',
				color: null,
				iconUrl: null,
				displayOrder: 0,
				target: 'manual',
				condFormula: {},
				isAdministrator: false,
				isModerator: false,
				isPublic: false,
				isExplorable: false,
				asBadge: false,
				canEditMembersByModerator: false,
				policies: {
					noteLengthLimit: {
						useDefault: false,
						priority: 0,
						value: 140,
					},
				},
			}, alice);

			assert.strictEqual(res.status, 200);

			const assign = await api('admin/roles/assign', {
				userId: alice.id,
				roleId: res.body.id,
			}, alice);

			assert.strictEqual(assign.status, 204);

			const post = {
				text: '!'.repeat(140),
			};
			const postNote = await api('/notes/create', post, alice);

			assert.strictEqual(postNote.status, 200);

			await api('admin/roles/unassign', {
				userId: alice.id,
				roleId: res.body.id,
			});

			await api('admin/roles/delete', {
				roleId: res.body.id,
			}, alice);
		});

		test('ロールの文字数制限オーバーで怒られる', async () => {
			const res = await api('admin/roles/create', {
				name: 'test',
				description: '',
				color: null,
				iconUrl: null,
				displayOrder: 0,
				target: 'manual',
				condFormula: {},
				isAdministrator: false,
				isModerator: false,
				isPublic: false,
				isExplorable: false,
				asBadge: false,
				canEditMembersByModerator: false,
				policies: {
					noteLengthLimit: {
						useDefault: false,
						priority: 0,
						value: 140,
					},
				},
			}, alice);

			assert.strictEqual(res.status, 200);

			const assign = await api('admin/roles/assign', {
				userId: alice.id,
				roleId: res.body.id,
			}, alice);

			assert.strictEqual(assign.status, 204);

			const post = {
				text: '!'.repeat(141),
			};
			const postNote = await api('/notes/create', post, alice);

			assert.strictEqual(postNote.status, 400);
			assert.strictEqual(postNote.body.error.code, 'NOTE_TOO_LONG_BY_ROLE_LIMIT');

			await api('admin/roles/unassign', {
				userId: alice.id,
				roleId: res.body.id,
			});

			await api('admin/roles/delete', {
				roleId: res.body.id,
			}, alice);
		});

		test('ロールで禁止されている場合メンションできない', async () => {
			const role = await api('admin/roles/create', {
				name: 'test',
				description: '',
				color: null,
				iconUrl: null,
				displayOrder: 0,
				target: 'manual',
				condFormula: {},
				isAdministrator: false,
				isModerator: false,
				isPublic: false,
				isExplorable: false,
				asBadge: false,
				canEditMembersByModerator: false,
				policies: {
					canReply: {
						useDefault: false,
						priority: 0,
						value: false,
					},
				},
			}, alice);

			assert.strictEqual(role.status, 200);

			const assign = await api('admin/roles/assign', {
				userId: alice.id,
				roleId: role.body.id,
			}, alice);

			assert.strictEqual(assign.status, 204);

			const post = {
				text: '@bob yo',
			};
			const postNote = await api('/notes/create', post, alice);

			assert.strictEqual(postNote.status, 400);
			assert.strictEqual(postNote.body.error.code, 'RESTRICTED_BY_ROLE');

			await api('admin/roles/unassign', {
				userId: alice.id,
				roleId: role.body.id,
			});

			await api('admin/roles/delete', {
				roleId: role.body.id,
			}, alice);
		});

		test('ロールで禁止されている場合リモートユーザーでもメンションできない', async () => {
			const role = await api('admin/roles/create', {
				name: 'test',
				description: '',
				color: null,
				iconUrl: null,
				displayOrder: 0,
				target: 'manual',
				condFormula: {},
				isAdministrator: false,
				isModerator: false,
				isPublic: false,
				isExplorable: false,
				asBadge: false,
				canEditMembersByModerator: false,
				policies: {
					canReply: {
						useDefault: false,
						priority: 0,
						value: false,
					},
				},
			}, alice);

			assert.strictEqual(role.status, 200);

			const assign = await api('admin/roles/assign', {
				userId: tom.id,
				roleId: role.body.id,
			}, alice);

			assert.strictEqual(assign.status, 204);

			const post = {
				text: '@bob@misskey.local yo',
			};
			const postNote = await api('/notes/create', post, tom);

			assert.strictEqual(postNote.status, 400);
			assert.strictEqual(postNote.body.error.code, 'RESTRICTED_BY_ROLE');

			await api('admin/roles/unassign', {
				userId: tom.id,
				roleId: role.body.id,
			});

			await api('admin/roles/delete', {
				roleId: role.body.id,
			}, alice);
		});

		test('ロールで禁止されている場合返信できない', async () => {
			const role = await api('admin/roles/create', {
				name: 'test',
				description: '',
				color: null,
				iconUrl: null,
				displayOrder: 0,
				target: 'manual',
				condFormula: {},
				isAdministrator: false,
				isModerator: false,
				isPublic: false,
				isExplorable: false,
				asBadge: false,
				canEditMembersByModerator: false,
				policies: {
					canReply: {
						useDefault: false,
						priority: 0,
						value: false,
					},
				},
			}, alice);

			assert.strictEqual(role.status, 200);

			const assign = await api('admin/roles/assign', {
				userId: alice.id,
				roleId: role.body.id,
			}, alice);

			assert.strictEqual(assign.status, 204);

			const bobPost = await post(bob, {
				text: 'foo',
			});

			const alicePost = {
				text: 'bar',
				replyId: bobPost.id,
			};

			const postNote = await api('/notes/create', alicePost, alice);

			assert.strictEqual(postNote.status, 400);
			assert.strictEqual(postNote.body.error.code, 'RESTRICTED_BY_ROLE');

			await api('admin/roles/unassign', {
				userId: alice.id,
				roleId: role.body.id,
			});

			await api('admin/roles/delete', {
				roleId: role.body.id,
			}, alice);
		});

<<<<<<< HEAD
		test('ロールで禁止されている場合リモートユーザーでも返信できない', async () => {
			const role = await api('admin/roles/create', {
=======
		test('メンションの数が上限を超えるとエラーになる', async () => {
			const res = await api('admin/roles/create', {
>>>>>>> 78ff90f2
				name: 'test',
				description: '',
				color: null,
				iconUrl: null,
				displayOrder: 0,
				target: 'manual',
				condFormula: {},
				isAdministrator: false,
				isModerator: false,
				isPublic: false,
				isExplorable: false,
				asBadge: false,
				canEditMembersByModerator: false,
				policies: {
<<<<<<< HEAD
					canReply: {
						useDefault: false,
						priority: 0,
						value: false,
=======
					mentionLimit: {
						useDefault: false,
						priority: 1,
						value: 0,
>>>>>>> 78ff90f2
					},
				},
			}, alice);

<<<<<<< HEAD
			assert.strictEqual(role.status, 200);

			const assign = await api('admin/roles/assign', {
				userId: tom.id,
				roleId: role.body.id,
			}, alice);

			assert.strictEqual(assign.status, 204);

			const post1 = await post(bob, {
				text: 'foo',
			});

			const post2 = await api('/notes/create', {
				text: 'bar',
				replyId: post1.id,
			}, tom);

			assert.strictEqual(post2.status, 400);
			assert.strictEqual(post2.body.error.code, 'RESTRICTED_BY_ROLE');

			await api('admin/roles/unassign', {
				userId: tom.id,
				roleId: role.body.id,
			});

			await api('admin/roles/delete', {
				roleId: role.body.id,
			}, alice);
		});

		test('ロールで禁止されている場合でも自分には返信できる', async () => {
			const role = await api('admin/roles/create', {
				name: 'test',
				description: '',
				color: null,
				iconUrl: null,
				displayOrder: 0,
				target: 'manual',
				condFormula: {},
				isAdministrator: false,
				isModerator: false,
				isPublic: false,
				isExplorable: false,
				asBadge: false,
				canEditMembersByModerator: false,
				policies: {
					canReply: {
						useDefault: false,
						priority: 0,
						value: false,
					},
				},
			}, alice);

			assert.strictEqual(role.status, 200);

			const assign = await api('admin/roles/assign', {
				userId: alice.id,
				roleId: role.body.id,
			}, alice);

			assert.strictEqual(assign.status, 204);

			const post1 = await post(alice, {
				text: 'foo',
			});

			const post2 = {
				text: 'bar',
				replyId: post1.id,
			};

			const postNote = await api('/notes/create', post2, alice);

			assert.strictEqual(postNote.status, 200);

			await api('admin/roles/unassign', {
				userId: alice.id,
				roleId: role.body.id,
			});

			await api('admin/roles/delete', {
				roleId: role.body.id,
			}, alice);
		});

		test('リモートユーザーがロールで禁止されている場合でも自分には返信できる', async () => {
			const role = await api('admin/roles/create', {
				name: 'test',
				description: '',
				color: null,
				iconUrl: null,
				displayOrder: 0,
				target: 'manual',
				condFormula: {},
				isAdministrator: false,
				isModerator: false,
				isPublic: false,
				isExplorable: false,
				asBadge: false,
				canEditMembersByModerator: false,
				policies: {
					canReply: {
						useDefault: false,
						priority: 0,
						value: false,
					},
				},
			}, alice);

			assert.strictEqual(role.status, 200);

			const assign = await api('admin/roles/assign', {
				userId: tom.id,
				roleId: role.body.id,
=======
			assert.strictEqual(res.status, 200);

			await new Promise(x => setTimeout(x, 2));

			const assign = await api('admin/roles/assign', {
				userId: alice.id,
				roleId: res.body.id,
>>>>>>> 78ff90f2
			}, alice);

			assert.strictEqual(assign.status, 204);

<<<<<<< HEAD
			const post1 = await post(tom, {
				text: 'foo',
			});

			const post2 = await api('/notes/create', {
				text: 'bar',
				replyId: post1.id,
			}, tom);

			assert.strictEqual(post2.status, 200);

			await api('admin/roles/unassign', {
				userId: tom.id,
				roleId: role.body.id,
			});

			await api('admin/roles/delete', {
				roleId: role.body.id,
			}, alice);
		});

		test('ロールで禁止されている場合DMできない', async () => {
			const role = await api('admin/roles/create', {
				name: 'test',
				description: '',
				color: null,
				iconUrl: null,
				displayOrder: 0,
				target: 'manual',
				condFormula: {},
				isAdministrator: false,
				isModerator: false,
				isPublic: false,
				isExplorable: false,
				asBadge: false,
				canEditMembersByModerator: false,
				policies: {
					canDirectMessage: {
						useDefault: false,
						priority: 0,
						value: false,
					},
				},
			}, alice);

			assert.strictEqual(role.status, 200);

			const assign = await api('admin/roles/assign', {
				userId: alice.id,
				roleId: role.body.id,
			}, alice);

			assert.strictEqual(assign.status, 204);

			const bobPost = await post(bob, {
				text: 'foo',
			});

			const alicePost = {
				text: 'bar',
				replyId: bobPost.id,
				visibility: 'specified',
				visibleUserIds: [bob.id],
			};

			const postNote = await api('/notes/create', alicePost, alice);

			assert.strictEqual(postNote.status, 400);
			assert.strictEqual(postNote.body.error.code, 'RESTRICTED_BY_ROLE');

			await api('admin/roles/unassign', {
				userId: alice.id,
				roleId: role.body.id,
			});

			await api('admin/roles/delete', {
				roleId: role.body.id,
			}, alice);
		});

		test('ロールで禁止されている場合リモートユーザーでもDMできない', async () => {
			const role = await api('admin/roles/create', {
=======
			await new Promise(x => setTimeout(x, 2));

			const note = await api('/notes/create', {
				text: '@bob potentially annoying text',
			}, alice);

			assert.strictEqual(note.status, 400);
			assert.strictEqual(note.body.error.code, 'CONTAINS_TOO_MANY_MENTIONS');

			await api('admin/roles/unassign', {
				userId: alice.id,
				roleId: res.body.id,
			});

			await api('admin/roles/delete', {
				roleId: res.body.id,
			}, alice);
		});

		test('ダイレクト投稿もエラーになる', async () => {
			const res = await api('admin/roles/create', {
>>>>>>> 78ff90f2
				name: 'test',
				description: '',
				color: null,
				iconUrl: null,
				displayOrder: 0,
				target: 'manual',
				condFormula: {},
				isAdministrator: false,
				isModerator: false,
				isPublic: false,
				isExplorable: false,
				asBadge: false,
				canEditMembersByModerator: false,
				policies: {
<<<<<<< HEAD
					canDirectMessage: {
						useDefault: false,
						priority: 0,
						value: false,
=======
					mentionLimit: {
						useDefault: false,
						priority: 1,
						value: 0,
>>>>>>> 78ff90f2
					},
				},
			}, alice);

<<<<<<< HEAD
			assert.strictEqual(role.status, 200);

			const assign = await api('admin/roles/assign', {
				userId: tom.id,
				roleId: role.body.id,
			}, alice);

			assert.strictEqual(assign.status, 204);

			const post1 = await post(bob, {
				text: 'foo',
			});

			const post2 = await api('/notes/create', {
				text: 'bar',
				replyId: post1.id,
				visibility: 'specified',
				visibleUserIds: [bob.id],
			}, tom);

			assert.strictEqual(post2.status, 400);
			assert.strictEqual(post2.body.error.code, 'RESTRICTED_BY_ROLE');

			await api('admin/roles/unassign', {
				userId: tom.id,
				roleId: role.body.id,
			});

			await api('admin/roles/delete', {
				roleId: role.body.id,
			}, alice);
		});

		test('ロールで禁止されている場合でも自分にはDMできる', async () => {
			const role = await api('admin/roles/create', {
				name: 'test',
				description: '',
				color: null,
				iconUrl: null,
				displayOrder: 0,
				target: 'manual',
				condFormula: {},
				isAdministrator: false,
				isModerator: false,
				isPublic: false,
				isExplorable: false,
				asBadge: false,
				canEditMembersByModerator: false,
				policies: {
					canDirectMessage: {
						useDefault: false,
						priority: 0,
						value: false,
					},
				},
			}, alice);

			assert.strictEqual(role.status, 200);

			const assign = await api('admin/roles/assign', {
				userId: alice.id,
				roleId: role.body.id,
=======
			assert.strictEqual(res.status, 200);

			await new Promise(x => setTimeout(x, 2));

			const assign = await api('admin/roles/assign', {
				userId: alice.id,
				roleId: res.body.id,
>>>>>>> 78ff90f2
			}, alice);

			assert.strictEqual(assign.status, 204);

<<<<<<< HEAD
			const post1 = await post(alice, {
				text: 'foo',
			});

			const post2 = await api('/notes/create', {
				text: 'bar',
				replyId: post1.id,
				visibility: 'specified',
				visibleUserIds: [alice.id],
			}, alice);

			assert.strictEqual(post2.status, 200);

			await api('admin/roles/unassign', {
				userId: alice.id,
				roleId: role.body.id,
			});

			await api('admin/roles/delete', {
				roleId: role.body.id,
			}, alice);
		});

		test('ロールで禁止されている場合renoteできない', async () => {
			const role = await api('admin/roles/create', {
				name: 'test',
				description: '',
				color: null,
				iconUrl: null,
				displayOrder: 0,
				target: 'manual',
				condFormula: {},
				isAdministrator: false,
				isModerator: false,
				isPublic: false,
				isExplorable: false,
				asBadge: false,
				canEditMembersByModerator: false,
				policies: {
					canQuote: {
						useDefault: false,
						priority: 0,
						value: false,
					},
				},
			}, alice);

			assert.strictEqual(role.status, 200);

			const assign = await api('admin/roles/assign', {
				userId: alice.id,
				roleId: role.body.id,
			}, alice);

			assert.strictEqual(assign.status, 204);

			const bobPost = await post(bob, {
				text: 'test',
			});

			const alicePost = {
				renoteId: bobPost.id,
			};

			const res = await api('/notes/create', alicePost, alice);

			assert.strictEqual(res.status, 400);
			assert.strictEqual(res.body.error.code, 'RESTRICTED_BY_ROLE');

			await api('admin/roles/unassign', {
				userId: alice.id,
				roleId: role.body.id,
			});

			await api('admin/roles/delete', {
				roleId: role.body.id,
			}, alice);
		});

		test('ロールで禁止されている場合リモートユーザーでもrenoteできない', async () => {
			const role = await api('admin/roles/create', {
=======
			await new Promise(x => setTimeout(x, 2));

			const note = await api('/notes/create', {
				text: 'potentially annoying text',
				visibility: 'specified',
				visibleUserIds: [ bob.id ],
			}, alice);

			assert.strictEqual(note.status, 400);
			assert.strictEqual(note.body.error.code, 'CONTAINS_TOO_MANY_MENTIONS');

			await api('admin/roles/unassign', {
				userId: alice.id,
				roleId: res.body.id,
			});

			await api('admin/roles/delete', {
				roleId: res.body.id,
			}, alice);
		});

		test('ダイレクトの宛先とメンションが同じ場合は重複してカウントしない', async () => {
			const res = await api('admin/roles/create', {
>>>>>>> 78ff90f2
				name: 'test',
				description: '',
				color: null,
				iconUrl: null,
				displayOrder: 0,
				target: 'manual',
				condFormula: {},
				isAdministrator: false,
				isModerator: false,
				isPublic: false,
				isExplorable: false,
				asBadge: false,
				canEditMembersByModerator: false,
				policies: {
<<<<<<< HEAD
					canQuote: {
						useDefault: false,
						priority: 0,
						value: false,
=======
					mentionLimit: {
						useDefault: false,
						priority: 1,
						value: 1,
>>>>>>> 78ff90f2
					},
				},
			}, alice);

<<<<<<< HEAD
			assert.strictEqual(role.status, 200);

			const assign = await api('admin/roles/assign', {
				userId: tom.id,
				roleId: role.body.id,
			}, alice);

			assert.strictEqual(assign.status, 204);

			const post1 = await post(bob, {
				text: 'test',
			});

			const post2 = await api('/notes/create', {
				renoteId: post1.id,
			}, tom);

			assert.strictEqual(post2.status, 400);
			assert.strictEqual(post2.body.error.code, 'RESTRICTED_BY_ROLE');

			await api('admin/roles/unassign', {
				userId: tom.id,
				roleId: role.body.id,
			});

			await api('admin/roles/delete', {
				roleId: role.body.id,
			}, alice);
		});

		test('ロールの制限で引用renoteできない', async () => {
			const role = await api('admin/roles/create', {
				name: 'test',
				description: '',
				color: null,
				iconUrl: null,
				displayOrder: 0,
				target: 'manual',
				condFormula: {},
				isAdministrator: false,
				isModerator: false,
				isPublic: false,
				isExplorable: false,
				asBadge: false,
				canEditMembersByModerator: false,
				policies: {
					canQuote: {
						useDefault: false,
						priority: 0,
						value: false,
					},
				},
			}, alice);

			assert.strictEqual(role.status, 200);

			const assign = await api('admin/roles/assign', {
				userId: alice.id,
				roleId: role.body.id,
=======
			assert.strictEqual(res.status, 200);

			await new Promise(x => setTimeout(x, 2));

			const assign = await api('admin/roles/assign', {
				userId: alice.id,
				roleId: res.body.id,
>>>>>>> 78ff90f2
			}, alice);

			assert.strictEqual(assign.status, 204);

<<<<<<< HEAD
			const bobPost = await post(bob, {
				text: 'test',
			});

			const alicePost = {
				text: 'test',
				renoteId: bobPost.id,
			};

			const res = await api('/notes/create', alicePost, alice);

			assert.strictEqual(res.status, 400);
			assert.strictEqual(res.body.error.code, 'RESTRICTED_BY_ROLE');

			await api('admin/roles/unassign', {
				userId: alice.id,
				roleId: role.body.id,
			});

			await api('admin/roles/delete', {
				roleId: role.body.id,
			}, alice);
		});

		test('ロールの制限でリモートユーザーでも引用renoteできない', async () => {
			const role = await api('admin/roles/create', {
				name: 'test',
				description: '',
				color: null,
				iconUrl: null,
				displayOrder: 0,
				target: 'manual',
				condFormula: {},
				isAdministrator: false,
				isModerator: false,
				isPublic: false,
				isExplorable: false,
				asBadge: false,
				canEditMembersByModerator: false,
				policies: {
					canQuote: {
						useDefault: false,
						priority: 0,
						value: false,
					},
				},
			}, alice);

			assert.strictEqual(role.status, 200);

			const assign = await api('admin/roles/assign', {
				userId: tom.id,
				roleId: role.body.id,
			}, alice);

			assert.strictEqual(assign.status, 204);

			const post1 = await post(bob, {
				text: 'test',
			});

			const post2 = await api('/notes/create', {
				text: 'test',
				renoteId: post1.id,
			}, tom);

			assert.strictEqual(post2.status, 400);
			assert.strictEqual(post2.body.error.code, 'RESTRICTED_BY_ROLE');

			await api('admin/roles/unassign', {
				userId: tom.id,
				roleId: role.body.id,
			});

			await api('admin/roles/delete', {
				roleId: role.body.id,
			}, alice);
		});

		test('禁止ワードを含む投稿はエラーになる (単語指定)', async () => {
			const prohibited = await api('admin/update-meta', {
				prohibitedWords: [
					'test',
				],
			}, alice);

			assert.strictEqual(prohibited.status, 204);

			await new Promise(x => setTimeout(x, 2));

			const note1 = await api('/notes/create', {
				text: 'hogetesthuge',
			}, alice);

			assert.strictEqual(note1.status, 400);
			assert.strictEqual(note1.body.error.code, 'CONTAINS_PROHIBITED_WORDS');
		});

		test('禁止ワードを含む投稿はエラーになる (正規表現)', async () => {
			const prohibited = await api('admin/update-meta', {
				prohibitedWords: [
					'/Test/i',
				],
			}, alice);

			assert.strictEqual(prohibited.status, 204);

			const note2 = await api('/notes/create', {
				text: 'hogetesthuge',
			}, alice);

			assert.strictEqual(note2.status, 400);
			assert.strictEqual(note2.body.error.code, 'CONTAINS_PROHIBITED_WORDS');
		});

		test('禁止ワードを含む投稿はエラーになる (スペースアンド)', async () => {
			const prohibited = await api('admin/update-meta', {
				prohibitedWords: [
					'Test hoge',
				],
			}, alice);

			assert.strictEqual(prohibited.status, 204);

			const note2 = await api('/notes/create', {
				text: 'hogeTesthuge',
			}, alice);

			assert.strictEqual(note2.status, 400);
			assert.strictEqual(note2.body.error.code, 'CONTAINS_PROHIBITED_WORDS');
		});

		test('禁止ワードを含んでるリモートノートもエラーになる', async () => {
			const prohibited = await api('admin/update-meta', {
				prohibitedWords: [
					'test',
				],
			}, alice);

			assert.strictEqual(prohibited.status, 204);

			await new Promise(x => setTimeout(x, 2));

			const note1 = await api('/notes/create', {
				text: 'hogetesthuge',
			}, tom);

			assert.strictEqual(note1.status, 400);
		});
	});

	test('禁止パターン無効化時は投稿できる', async () => {
		const prohibited = await api('admin/update-meta', {
			prohibitedNotePattern: null,
		}, alice);
		assert.strictEqual(prohibited.status, 204);

		await new Promise(x => setTimeout(x, 2));

		const note1 = await api('/notes/create', {
			text: 'hoge',
		}, alice);
		assert.strictEqual(note1.status, 200);
	});

	test('禁止パターンを含む投稿はエラーになる (無条件マッチ)', async () => {
		const prohibited = await api('admin/update-meta', {
			prohibitedNotePattern: {
				type: 'true',
			},
		}, alice);
		assert.strictEqual(prohibited.status, 204);

		await new Promise(x => setTimeout(x, 2));

		const note1 = await api('/notes/create', {
			text: 'hoge',
		}, alice);
		assert.strictEqual(note1.status, 400);
		assert.strictEqual(note1.body.error.code, 'MATCHED_PROHIBITED_PATTERNS');

		await api('admin/update-meta', {
			prohibitedNotePattern: null,
		}, alice);
	});

	test('禁止パターンを含む投稿はエラーになる (ユーザーロール)', async () => {
		const role = await api('admin/roles/create', {
			name: 'test',
			description: '',
			color: null,
			iconUrl: null,
			displayOrder: 0,
			target: 'manual',
			condFormula: {},
			isAdministrator: false,
			isModerator: false,
			isPublic: false,
			isExplorable: false,
			asBadge: false,
			canEditMembersByModerator: false,
			policies: { },
		}, alice);
		assert.strictEqual(role.status, 200);

		const prohibited = await api('admin/update-meta', {
			prohibitedNotePattern: {
				type: 'roleAssignedOf',
				roleId: role.body.id,
			},
		}, alice);
		assert.strictEqual(prohibited.status, 204);

		const assign = await api('admin/roles/assign', {
			userId: alice.id,
			roleId: role.body.id,
		}, alice);

		assert.strictEqual(assign.status, 204);

		await new Promise(x => setTimeout(x, 2));

		const note1 = await api('/notes/create', {
			text: 'hoge',
		}, alice);
		assert.strictEqual(note1.status, 400);
		assert.strictEqual(note1.body.error.code, 'MATCHED_PROHIBITED_PATTERNS');

		const note2 = await api('/notes/create', {
			text: 'hoge',
		}, bob);
		assert.strictEqual(note2.status, 200);

		await api('admin/roles/unassign', {
			userId: alice.id,
			roleId: role.body.id,
		});

		await api('admin/update-meta', {
			prohibitedNotePattern: null,
		}, alice);

		await api('admin/roles/delete', {
			roleId: role.body.id,
		}, alice);
	});

	test('禁止パターンを含む投稿はエラーになる (テキスト有無)', async () => {
		const prohibited = await api('admin/update-meta', {
			prohibitedNotePattern: {
				type: 'hasText',
			},
		}, alice);

		assert.strictEqual(prohibited.status, 204);

		await new Promise(x => setTimeout(x, 2));

		const note1 = await api('/notes/create', {
			text: 'hoge',
		}, alice);
		assert.strictEqual(note1.status, 400);
		assert.strictEqual(note1.body.error.code, 'MATCHED_PROHIBITED_PATTERNS');

		const note2 = await api('/notes/create', {
			text: 'hoge',
		}, bob);
		assert.strictEqual(note2.status, 400);
		assert.strictEqual(note2.body.error.code, 'MATCHED_PROHIBITED_PATTERNS');

		await api('admin/update-meta', {
			prohibitedNotePattern: null,
		}, alice);
	});

	test('禁止パターンを含む投稿はエラーになる (テキストマッチ)', async () => {
		const prohibited = await api('admin/update-meta', {
			prohibitedNotePattern: {
				type: 'textMatchOf',
				pattern: 'foo',
			},
		}, alice);

		assert.strictEqual(prohibited.status, 204);

		await new Promise(x => setTimeout(x, 2));

		const note1 = await api('/notes/create', {
			text: 'hoge',
		}, alice);
		assert.strictEqual(note1.status, 200);

		const note2 = await api('/notes/create', {
			text: 'hogefoohuga',
		}, alice);
		assert.strictEqual(note2.status, 400);
		assert.strictEqual(note2.body.error.code, 'MATCHED_PROHIBITED_PATTERNS');

		const note3 = await api('/notes/create', {
			text: 'bar',
		}, bob);
		assert.strictEqual(note3.status, 200);

		const note4 = await api('/notes/create', {
			text: 'hofooge',
		}, bob);
		assert.strictEqual(note4.status, 400);
		assert.strictEqual(note4.body.error.code, 'MATCHED_PROHIBITED_PATTERNS');

		await api('admin/update-meta', {
			prohibitedNotePattern: null,
		}, alice);
	});

	test('禁止パターンを含む投稿はエラーになる (メンション有無)', async () => {
		const prohibited = await api('admin/update-meta', {
			prohibitedNotePattern: {
				type: 'hasMentions',
			},
		}, alice);
		assert.strictEqual(prohibited.status, 204);

		await new Promise(x => setTimeout(x, 2));

		const note1 = await api('/notes/create', {
			text: '@bob yo',
		}, alice);
		assert.strictEqual(note1.status, 400);
		assert.strictEqual(note1.body.error.code, 'MATCHED_PROHIBITED_PATTERNS');

		const note2 = await api('/notes/create', {
			text: 'yo',
		}, alice);
		assert.strictEqual(note2.status, 200);

		await api('admin/update-meta', {
			prohibitedNotePattern: null,
		}, alice);
	});

	test('禁止パターンを含む投稿はエラーになる (メンション個数一致)', async () => {
		const prohibited = await api('admin/update-meta', {
			prohibitedNotePattern: {
				type: 'mentionCountIs',
				value: 2,
			},
		}, alice);
		assert.strictEqual(prohibited.status, 204);

		await new Promise(x => setTimeout(x, 2));

		const note1 = await api('/notes/create', {
			text: '@alice @bob yo',
		}, alice);
		assert.strictEqual(note1.status, 400);
		assert.strictEqual(note1.body.error.code, 'MATCHED_PROHIBITED_PATTERNS');

		const note2 = await api('/notes/create', {
			text: '@bob yo',
		}, alice);
		assert.strictEqual(note2.status, 200);

		await api('admin/update-meta', {
			prohibitedNotePattern: null,
		}, alice);
	});

	test('禁止パターンを含む投稿はエラーになる (メンション個数以上)', async () => {
		const prohibited = await api('admin/update-meta', {
			prohibitedNotePattern: {
				type: 'mentionCountMoreThanOrEq',
				value: 2,
			},
		}, alice);
		assert.strictEqual(prohibited.status, 204);

		await new Promise(x => setTimeout(x, 2));

		const note1 = await api('/notes/create', {
			text: '@alice @bob yo',
		}, alice);
		assert.strictEqual(note1.status, 400);
		assert.strictEqual(note1.body.error.code, 'MATCHED_PROHIBITED_PATTERNS');

		const note2 = await api('/notes/create', {
			text: '@alice yo',
		}, alice);
		assert.strictEqual(note2.status, 200);

		await api('admin/update-meta', {
			prohibitedNotePattern: null,
		}, alice);
	});

	test('禁止パターンを含む投稿はエラーになる (メンション個数未満)', async () => {
		const prohibited = await api('admin/update-meta', {
			prohibitedNotePattern: {
				type: 'mentionCountLessThan',
				value: 2,
			},
		}, alice);
		assert.strictEqual(prohibited.status, 204);

		await new Promise(x => setTimeout(x, 2));

		const note1 = await api('/notes/create', {
			text: 'yo',
		}, alice);
		assert.strictEqual(note1.status, 400);
		assert.strictEqual(note1.body.error.code, 'MATCHED_PROHIBITED_PATTERNS');

		const note2 = await api('/notes/create', {
			text: '@alice @bob yo',
		}, alice);
		assert.strictEqual(note2.status, 200);

		await api('admin/update-meta', {
			prohibitedNotePattern: null,
		}, alice);
	});

	test('禁止パターンを含む投稿はエラーになる (返信)', async () => {
		const prohibited = await api('admin/update-meta', {
			prohibitedNotePattern: {
				type: 'isReply',
			},
		}, alice);
		assert.strictEqual(prohibited.status, 204);

		await new Promise(x => setTimeout(x, 2));

		const bpost = await post(bob, {
			text: 'foo',
		});

		const note1 = await api('/notes/create', {
			text: 'foo',
		}, alice);
		assert.strictEqual(note1.status, 200);

		const note2 = await api('/notes/create', {
			text: 'bar',
			replyId: bpost.id,
		}, alice);
		assert.strictEqual(note2.status, 400);
		assert.strictEqual(note2.body.error.code, 'MATCHED_PROHIBITED_PATTERNS');

		await api('admin/update-meta', {
			prohibitedNotePattern: null,
		}, alice);
	});

	test('禁止パターンを含む投稿はエラーになる (引用/Renote)', async () => {
		const prohibited = await api('admin/update-meta', {
			prohibitedNotePattern: {
				type: 'isQuoted',
			},
		}, alice);
		assert.strictEqual(prohibited.status, 204);

		await new Promise(x => setTimeout(x, 2));

		const bpost = await post(bob, {
			text: 'foo',
		});

		const note1 = await api('/notes/create', {
			text: 'foo',
		}, alice);
		assert.strictEqual(note1.status, 200);

		const note2 = await api('/notes/create', {
			text: 'bar',
			renoteId: bpost.id,
		}, alice);
		assert.strictEqual(note2.status, 400);
		assert.strictEqual(note2.body.error.code, 'MATCHED_PROHIBITED_PATTERNS');

		await api('admin/update-meta', {
			prohibitedNotePattern: null,
		}, alice);
	});

	test('禁止パターンを含む投稿はエラーになる (ファイル有無)', async () => {
		const prohibited = await api('admin/update-meta', {
			prohibitedNotePattern: {
				type: 'hasFiles',
			},
		}, alice);
		assert.strictEqual(prohibited.status, 204);

		await new Promise(x => setTimeout(x, 2));

		const file = await uploadUrl(alice, 'https://raw.githubusercontent.com/misskey-dev/misskey/develop/packages/backend/test/resources/Lenna.jpg');

		const note1 = await api('/notes/create', {
			text: 'foo',
		}, alice);
		assert.strictEqual(note1.status, 200);

		const note2 = await api('/notes/create', {
			text: 'foo',
			fileIds: [file.id],
		}, alice);
		assert.strictEqual(note2.status, 400);
		assert.strictEqual(note2.body.error.code, 'MATCHED_PROHIBITED_PATTERNS');

		await api('admin/update-meta', {
			prohibitedNotePattern: null,
		}, alice);
	});

	test('禁止パターンを含む投稿はエラーになる (ファイル数一致)', async () => {
		const prohibited = await api('admin/update-meta', {
			prohibitedNotePattern: {
				type: 'fileCountIs',
				value: 2,
			},
		}, alice);
		assert.strictEqual(prohibited.status, 204);

		await new Promise(x => setTimeout(x, 2));

		const file1 = await uploadUrl(alice, 'https://raw.githubusercontent.com/misskey-dev/misskey/develop/packages/backend/test/resources/Lenna.jpg');
		const file2 = await uploadUrl(alice, 'https://raw.githubusercontent.com/misskey-dev/misskey/develop/packages/backend/test/resources/emptyfile');

		const note1 = await api('/notes/create', {
			text: 'foo',
			fileIds: [file1.id],
		}, alice);
		assert.strictEqual(note1.status, 200);

		const note2 = await api('/notes/create', {
			text: 'foo',
			fileIds: [file1.id, file2.id],
		}, alice);
		assert.strictEqual(note2.status, 400);
		assert.strictEqual(note2.body.error.code, 'MATCHED_PROHIBITED_PATTERNS');

		await api('admin/update-meta', {
			prohibitedNotePattern: null,
		}, alice);
	});

	test('禁止パターンを含む投稿はエラーになる (ファイル数以上)', async () => {
		const prohibited = await api('admin/update-meta', {
			prohibitedNotePattern: {
				type: 'fileCountMoreThanOrEq',
				value: 2,
			},
		}, alice);
		assert.strictEqual(prohibited.status, 204);

		await new Promise(x => setTimeout(x, 2));

		const file1 = await uploadUrl(alice, 'https://raw.githubusercontent.com/misskey-dev/misskey/develop/packages/backend/test/resources/Lenna.jpg');
		const file2 = await uploadUrl(alice, 'https://raw.githubusercontent.com/misskey-dev/misskey/develop/packages/backend/test/resources/emptyfile');

		const note1 = await api('/notes/create', {
			text: 'foo',
			fileIds: [file1.id],
		}, alice);
		assert.strictEqual(note1.status, 200);

		const note2 = await api('/notes/create', {
			text: 'foo',
			fileIds: [file1.id, file2.id],
		}, alice);
		assert.strictEqual(note2.status, 400);
		assert.strictEqual(note2.body.error.code, 'MATCHED_PROHIBITED_PATTERNS');

		await api('admin/update-meta', {
			prohibitedNotePattern: null,
		}, alice);
	});

	test('禁止パターンを含む投稿はエラーになる (ファイル数未満)', async () => {
		const prohibited = await api('admin/update-meta', {
			prohibitedNotePattern: {
				type: 'fileCountLessThan',
				value: 2,
			},
		}, alice);
		assert.strictEqual(prohibited.status, 204);

		await new Promise(x => setTimeout(x, 2));

		const file1 = await uploadUrl(alice, 'https://raw.githubusercontent.com/misskey-dev/misskey/develop/packages/backend/test/resources/Lenna.jpg');
		const file2 = await uploadUrl(alice, 'https://raw.githubusercontent.com/misskey-dev/misskey/develop/packages/backend/test/resources/emptyfile');

		const note1 = await api('/notes/create', {
			text: 'foo',
			fileIds: [file1.id, file2.id],
		}, alice);
		assert.strictEqual(note1.status, 200);

		const note2 = await api('/notes/create', {
			text: 'foo',
		}, alice);
		assert.strictEqual(note2.status, 400);
		assert.strictEqual(note2.body.error.code, 'MATCHED_PROHIBITED_PATTERNS');

		await api('admin/update-meta', {
			prohibitedNotePattern: null,
		}, alice);
	});

	test('禁止パターンを含む投稿はエラーになる (ファイル総サイズ以上)', async () => {
		const prohibited = await api('admin/update-meta', {
			prohibitedNotePattern: {
				type: 'fileTotalSizeMoreThanOrEq',
				size: 65536,
			},
		}, alice);
		assert.strictEqual(prohibited.status, 204);

		await new Promise(x => setTimeout(x, 2));

		const file1 = await uploadUrl(alice, 'https://raw.githubusercontent.com/misskey-dev/misskey/develop/packages/backend/test/resources/Lenna.jpg');
		const file2 = await uploadUrl(alice, 'https://raw.githubusercontent.com/misskey-dev/misskey/develop/packages/backend/test/resources/kick_gaba7.wav');

		const note1 = await api('/notes/create', {
			text: 'foo',
			fileIds: [file1.id],
		}, alice);
		assert.strictEqual(note1.status, 200);

		const note2 = await api('/notes/create', {
			text: 'foo',
			fileIds: [file2.id],
		}, alice);
		assert.strictEqual(note2.status, 400);
		assert.strictEqual(note2.body.error.code, 'MATCHED_PROHIBITED_PATTERNS');

		await api('admin/update-meta', {
			prohibitedNotePattern: null,
		}, alice);
	});

	test('禁止パターンを含む投稿はエラーになる (ファイル総サイズ未満)', async () => {
		const prohibited = await api('admin/update-meta', {
			prohibitedNotePattern: {
				type: 'fileTotalSizeLessThan',
				size: 1024,
			},
		}, alice);
		assert.strictEqual(prohibited.status, 204);

		await new Promise(x => setTimeout(x, 2));

		const file1 = await uploadUrl(alice, 'https://raw.githubusercontent.com/misskey-dev/misskey/develop/packages/backend/test/resources/Lenna.jpg');
		const file2 = await uploadUrl(alice, 'https://raw.githubusercontent.com/misskey-dev/misskey/develop/packages/backend/test/resources/emptyfile');

		const note1 = await api('/notes/create', {
			text: 'foo',
			fileIds: [file1.id],
		}, alice);
		assert.strictEqual(note1.status, 200);

		const note2 = await api('/notes/create', {
			text: 'foo',
			fileIds: [file2.id],
		}, alice);
		assert.strictEqual(note2.status, 400);
		assert.strictEqual(note2.body.error.code, 'MATCHED_PROHIBITED_PATTERNS');

		await api('admin/update-meta', {
			prohibitedNotePattern: null,
		}, alice);
	});

	test('禁止パターンを含む投稿はエラーになる (ファイルサイズ以上)', async () => {
		const prohibited = await api('admin/update-meta', {
			prohibitedNotePattern: {
				type: 'hasFileSizeMoreThanOrEq',
				size: 65536,
			},
		}, alice);
		assert.strictEqual(prohibited.status, 204);

		await new Promise(x => setTimeout(x, 2));

		const file1 = await uploadUrl(alice, 'https://raw.githubusercontent.com/misskey-dev/misskey/develop/packages/backend/test/resources/Lenna.jpg');
		const file2 = await uploadUrl(alice, 'https://raw.githubusercontent.com/misskey-dev/misskey/develop/packages/backend/test/resources/kick_gaba7.wav');

		const note1 = await api('/notes/create', {
			text: 'foo',
			fileIds: [file1.id],
		}, alice);
		assert.strictEqual(note1.status, 200);

		const note2 = await api('/notes/create', {
			text: 'foo',
			fileIds: [file1.id, file2.id],
		}, alice);
		assert.strictEqual(note2.status, 400);
		assert.strictEqual(note2.body.error.code, 'MATCHED_PROHIBITED_PATTERNS');

		await api('admin/update-meta', {
			prohibitedNotePattern: null,
		}, alice);
	});

	test('禁止パターンを含む投稿はエラーになる (ファイルサイズ未満)', async () => {
		const prohibited = await api('admin/update-meta', {
			prohibitedNotePattern: {
				type: 'hasFileSizeLessThan',
				size: 1024,
			},
		}, alice);
		assert.strictEqual(prohibited.status, 204);

		await new Promise(x => setTimeout(x, 2));

		const file1 = await uploadUrl(alice, 'https://raw.githubusercontent.com/misskey-dev/misskey/develop/packages/backend/test/resources/Lenna.jpg');
		const file2 = await uploadUrl(alice, 'https://raw.githubusercontent.com/misskey-dev/misskey/develop/packages/backend/test/resources/emptyfile');

		const note1 = await api('/notes/create', {
			text: 'foo',
			fileIds: [file1.id],
		}, alice);
		assert.strictEqual(note1.status, 200);

		const note2 = await api('/notes/create', {
			text: 'foo',
			fileIds: [file1.id, file2.id],
		}, alice);
		assert.strictEqual(note2.status, 400);
		assert.strictEqual(note2.body.error.code, 'MATCHED_PROHIBITED_PATTERNS');

		await api('admin/update-meta', {
			prohibitedNotePattern: null,
		}, alice);
	});

	test('禁止パターンを含む投稿はエラーになる (ファイルMD5一致)', async () => {
		const file1 = await uploadUrl(alice, 'https://raw.githubusercontent.com/misskey-dev/misskey/develop/packages/backend/test/resources/emptyfile');
		const file2 = await uploadUrl(alice, 'https://raw.githubusercontent.com/misskey-dev/misskey/develop/packages/backend/test/resources/Lenna.jpg');

		const prohibited = await api('admin/update-meta', {
			prohibitedNotePattern: {
				type: 'hasFileMD5Is',
				hash: file2.md5,
			},
		}, alice);
		assert.strictEqual(prohibited.status, 204);

		await new Promise(x => setTimeout(x, 2));

		const note1 = await api('/notes/create', {
			text: 'foo',
			fileIds: [file1.id],
		}, alice);
		assert.strictEqual(note1.status, 200);

		const note2 = await api('/notes/create', {
			text: 'foo',
			fileIds: [file2.id],
		}, alice);
		assert.strictEqual(note2.status, 400);
		assert.strictEqual(note2.body.error.code, 'MATCHED_PROHIBITED_PATTERNS');

		await api('admin/update-meta', {
			prohibitedNotePattern: null,
		}, alice);
	});

	test('禁止パターンを含む投稿はエラーになる (非ブラウザセーフファイル)', async () => {
		const prohibited = await api('admin/update-meta', {
			prohibitedNotePattern: {
				type: 'hasBrowserInsafe',
			},
		}, alice);
		assert.strictEqual(prohibited.status, 204);

		await new Promise(x => setTimeout(x, 2));

		const file1 = await uploadUrl(alice, 'https://raw.githubusercontent.com/misskey-dev/misskey/develop/packages/backend/test/resources/Lenna.jpg');
		const file2 = await uploadUrl(alice, 'https://raw.githubusercontent.com/misskey-dev/misskey/develop/packages/backend/test/resources/emptyfile');

		const note1 = await api('/notes/create', {
			text: 'foo',
			fileIds: [file1.id],
		}, alice);
		assert.strictEqual(note1.status, 200);

		const note2 = await api('/notes/create', {
			text: 'foo',
			fileIds: [file1.id, file2.id],
		}, alice);
		assert.strictEqual(note2.status, 400);
		assert.strictEqual(note2.body.error.code, 'MATCHED_PROHIBITED_PATTERNS');

		await api('admin/update-meta', {
			prohibitedNotePattern: null,
		}, alice);
	});

	test('禁止パターンを含む投稿はエラーになる (画像ファイル)', async () => {
		const prohibited = await api('admin/update-meta', {
			prohibitedNotePattern: {
				type: 'hasPictures',
			},
		}, alice);
		assert.strictEqual(prohibited.status, 204);

		await new Promise(x => setTimeout(x, 2));

		const file1 = await uploadUrl(alice, 'https://raw.githubusercontent.com/misskey-dev/misskey/develop/packages/backend/test/resources/emptyfile');
		const file2 = await uploadUrl(alice, 'https://raw.githubusercontent.com/misskey-dev/misskey/develop/packages/backend/test/resources/Lenna.jpg');

		const note1 = await api('/notes/create', {
			text: 'foo',
			fileIds: [file1.id],
		}, alice);
		assert.strictEqual(note1.status, 200);

		const note2 = await api('/notes/create', {
			text: 'foo',
			fileIds: [file1.id, file2.id],
		}, alice);
		assert.strictEqual(note2.status, 400);
		assert.strictEqual(note2.body.error.code, 'MATCHED_PROHIBITED_PATTERNS');

		await api('admin/update-meta', {
			prohibitedNotePattern: null,
		}, alice);
	});

	test('禁止パターンを含む投稿はエラーになる (Blurhash近似)', async () => {
		const file1 = await uploadUrl(alice, 'https://raw.githubusercontent.com/misskey-dev/misskey/develop/packages/backend/test/resources/with-alpha.png');
		const file2 = await uploadUrl(alice, 'https://raw.githubusercontent.com/misskey-dev/misskey/develop/packages/backend/test/resources/Lenna.jpg');
		assert.notEqual(file2.blurhash, null);

		const prohibited = await api('admin/update-meta', {
			prohibitedNotePattern: {
				type: 'hasLikelyBlurhash',
				hash: file2.blurhash ?? '',
				diff: 0,
			},
		}, alice);
		assert.strictEqual(prohibited.status, 204);

		await new Promise(x => setTimeout(x, 2));

		const note1 = await api('/notes/create', {
			text: 'foo',
			fileIds: [file1.id],
		}, alice);
		assert.strictEqual(note1.status, 200);

		const note2 = await api('/notes/create', {
			text: 'foo',
			fileIds: [file1.id, file2.id],
		}, alice);
		assert.strictEqual(note2.status, 400);
		assert.strictEqual(note2.body.error.code, 'MATCHED_PROHIBITED_PATTERNS');

		await api('admin/update-meta', {
			prohibitedNotePattern: null,
		}, alice);
	});

	test('禁止パターンを含む投稿はエラーになる (ハッシュタグ有無)', async () => {
		const prohibited = await api('admin/update-meta', {
			prohibitedNotePattern: {
				type: 'hasHashtags',
			},
		}, alice);
		assert.strictEqual(prohibited.status, 204);

		await new Promise(x => setTimeout(x, 2));

		const note1 = await api('/notes/create', {
			text: '#foo yo',
		}, alice);
		assert.strictEqual(note1.status, 400);
		assert.strictEqual(note1.body.error.code, 'MATCHED_PROHIBITED_PATTERNS');

		const note2 = await api('/notes/create', {
			text: 'yo',
		}, alice);
		assert.strictEqual(note2.status, 200);

		await api('admin/update-meta', {
			prohibitedNotePattern: null,
		}, alice);
	});

	test('禁止パターンを含む投稿はエラーになる (ハッシュタグ個数一致)', async () => {
		const prohibited = await api('admin/update-meta', {
			prohibitedNotePattern: {
				type: 'hashtagCountIs',
				value: 2,
			},
		}, alice);
		assert.strictEqual(prohibited.status, 204);

		await new Promise(x => setTimeout(x, 2));

		const note1 = await api('/notes/create', {
			text: '#foo #bar yo',
		}, alice);
		assert.strictEqual(note1.status, 400);
		assert.strictEqual(note1.body.error.code, 'MATCHED_PROHIBITED_PATTERNS');

		const note2 = await api('/notes/create', {
			text: '#bar yo',
		}, alice);
		assert.strictEqual(note2.status, 200);

		await api('admin/update-meta', {
			prohibitedNotePattern: null,
		}, alice);
	});

	test('禁止パターンを含む投稿はエラーになる (ハッシュタグ個数以上)', async () => {
		const prohibited = await api('admin/update-meta', {
			prohibitedNotePattern: {
				type: 'hashtagCountMoreThanOrEq',
				value: 2,
			},
		}, alice);
		assert.strictEqual(prohibited.status, 204);

		await new Promise(x => setTimeout(x, 2));

		const note1 = await api('/notes/create', {
			text: '#foo #bar yo',
		}, alice);
		assert.strictEqual(note1.status, 400);
		assert.strictEqual(note1.body.error.code, 'MATCHED_PROHIBITED_PATTERNS');

		const note2 = await api('/notes/create', {
			text: '#foo yo',
		}, alice);
		assert.strictEqual(note2.status, 200);

		await api('admin/update-meta', {
			prohibitedNotePattern: null,
		}, alice);
	});

	test('禁止パターンを含む投稿はエラーになる (ハッシュタグ個数未満)', async () => {
		const prohibited = await api('admin/update-meta', {
			prohibitedNotePattern: {
				type: 'hashtagCountLessThan',
				value: 2,
			},
		}, alice);
		assert.strictEqual(prohibited.status, 204);

		await new Promise(x => setTimeout(x, 2));

		const note1 = await api('/notes/create', {
			text: 'yo',
		}, alice);
		assert.strictEqual(note1.status, 400);
		assert.strictEqual(note1.body.error.code, 'MATCHED_PROHIBITED_PATTERNS');

		const note2 = await api('/notes/create', {
			text: '#foo #bar yo',
		}, alice);
		assert.strictEqual(note2.status, 200);

		await api('admin/update-meta', {
			prohibitedNotePattern: null,
		}, alice);
	});

	test('禁止パターンを含む投稿はエラーになる (ハッシュタグパターン一致)', async () => {
		const prohibited = await api('admin/update-meta', {
			prohibitedNotePattern: {
				type: 'hasHashtagMatchOf',
				pattern: 'foo',
			},
		}, alice);
		assert.strictEqual(prohibited.status, 204);

		await new Promise(x => setTimeout(x, 2));

		const note1 = await api('/notes/create', {
			text: '#foobar yo',
		}, alice);
		assert.strictEqual(note1.status, 400);
		assert.strictEqual(note1.body.error.code, 'MATCHED_PROHIBITED_PATTERNS');

		const note2 = await api('/notes/create', {
			text: 'foobar',
		}, alice);
		assert.strictEqual(note2.status, 200);

		await api('admin/update-meta', {
			prohibitedNotePattern: null,
		}, alice);
=======
			await new Promise(x => setTimeout(x, 2));

			const note = await api('/notes/create', {
				text: '@bob potentially annoying text',
				visibility: 'specified',
				visibleUserIds: [ bob.id ],
			}, alice);

			assert.strictEqual(note.status, 200);

			await api('admin/roles/unassign', {
				userId: alice.id,
				roleId: res.body.id,
			});

			await api('admin/roles/delete', {
				roleId: res.body.id,
			}, alice);
		});
>>>>>>> 78ff90f2
	});

	describe('notes/delete', () => {
		test('delete a reply', async () => {
			const mainNoteRes = await api('notes/create', {
				text: 'main post',
			}, alice);
			const replyOneRes = await api('notes/create', {
				text: 'reply one',
				replyId: mainNoteRes.body.createdNote.id,
			}, alice);
			const replyTwoRes = await api('notes/create', {
				text: 'reply two',
				replyId: mainNoteRes.body.createdNote.id,
			}, alice);

			const deleteOneRes = await api('notes/delete', {
				noteId: replyOneRes.body.createdNote.id,
			}, alice);

			assert.strictEqual(deleteOneRes.status, 204);
			let mainNote = await Notes.findOneBy({ id: mainNoteRes.body.createdNote.id });
			assert.strictEqual(mainNote.repliesCount, 1);

			const deleteTwoRes = await api('notes/delete', {
				noteId: replyTwoRes.body.createdNote.id,
			}, alice);

			assert.strictEqual(deleteTwoRes.status, 204);
			mainNote = await Notes.findOneBy({ id: mainNoteRes.body.createdNote.id });
			assert.strictEqual(mainNote.repliesCount, 0);
		});
	});
});<|MERGE_RESOLUTION|>--- conflicted
+++ resolved
@@ -1003,13 +1003,8 @@
 			}, alice);
 		});
 
-<<<<<<< HEAD
 		test('ロールで禁止されている場合リモートユーザーでも返信できない', async () => {
 			const role = await api('admin/roles/create', {
-=======
-		test('メンションの数が上限を超えるとエラーになる', async () => {
-			const res = await api('admin/roles/create', {
->>>>>>> 78ff90f2
 				name: 'test',
 				description: '',
 				color: null,
@@ -1024,22 +1019,14 @@
 				asBadge: false,
 				canEditMembersByModerator: false,
 				policies: {
-<<<<<<< HEAD
 					canReply: {
 						useDefault: false,
 						priority: 0,
 						value: false,
-=======
-					mentionLimit: {
-						useDefault: false,
-						priority: 1,
-						value: 0,
->>>>>>> 78ff90f2
 					},
 				},
 			}, alice);
 
-<<<<<<< HEAD
 			assert.strictEqual(role.status, 200);
 
 			const assign = await api('admin/roles/assign', {
@@ -1156,20 +1143,10 @@
 			const assign = await api('admin/roles/assign', {
 				userId: tom.id,
 				roleId: role.body.id,
-=======
-			assert.strictEqual(res.status, 200);
-
-			await new Promise(x => setTimeout(x, 2));
-
-			const assign = await api('admin/roles/assign', {
-				userId: alice.id,
-				roleId: res.body.id,
->>>>>>> 78ff90f2
 			}, alice);
 
 			assert.strictEqual(assign.status, 204);
 
-<<<<<<< HEAD
 			const post1 = await post(tom, {
 				text: 'foo',
 			});
@@ -1252,29 +1229,6 @@
 
 		test('ロールで禁止されている場合リモートユーザーでもDMできない', async () => {
 			const role = await api('admin/roles/create', {
-=======
-			await new Promise(x => setTimeout(x, 2));
-
-			const note = await api('/notes/create', {
-				text: '@bob potentially annoying text',
-			}, alice);
-
-			assert.strictEqual(note.status, 400);
-			assert.strictEqual(note.body.error.code, 'CONTAINS_TOO_MANY_MENTIONS');
-
-			await api('admin/roles/unassign', {
-				userId: alice.id,
-				roleId: res.body.id,
-			});
-
-			await api('admin/roles/delete', {
-				roleId: res.body.id,
-			}, alice);
-		});
-
-		test('ダイレクト投稿もエラーになる', async () => {
-			const res = await api('admin/roles/create', {
->>>>>>> 78ff90f2
 				name: 'test',
 				description: '',
 				color: null,
@@ -1289,22 +1243,14 @@
 				asBadge: false,
 				canEditMembersByModerator: false,
 				policies: {
-<<<<<<< HEAD
 					canDirectMessage: {
 						useDefault: false,
 						priority: 0,
 						value: false,
-=======
-					mentionLimit: {
-						useDefault: false,
-						priority: 1,
-						value: 0,
->>>>>>> 78ff90f2
 					},
 				},
 			}, alice);
 
-<<<<<<< HEAD
 			assert.strictEqual(role.status, 200);
 
 			const assign = await api('admin/roles/assign', {
@@ -1367,20 +1313,10 @@
 			const assign = await api('admin/roles/assign', {
 				userId: alice.id,
 				roleId: role.body.id,
-=======
-			assert.strictEqual(res.status, 200);
-
-			await new Promise(x => setTimeout(x, 2));
-
-			const assign = await api('admin/roles/assign', {
-				userId: alice.id,
-				roleId: res.body.id,
->>>>>>> 78ff90f2
 			}, alice);
 
 			assert.strictEqual(assign.status, 204);
 
-<<<<<<< HEAD
 			const post1 = await post(alice, {
 				text: 'foo',
 			});
@@ -1462,31 +1398,6 @@
 
 		test('ロールで禁止されている場合リモートユーザーでもrenoteできない', async () => {
 			const role = await api('admin/roles/create', {
-=======
-			await new Promise(x => setTimeout(x, 2));
-
-			const note = await api('/notes/create', {
-				text: 'potentially annoying text',
-				visibility: 'specified',
-				visibleUserIds: [ bob.id ],
-			}, alice);
-
-			assert.strictEqual(note.status, 400);
-			assert.strictEqual(note.body.error.code, 'CONTAINS_TOO_MANY_MENTIONS');
-
-			await api('admin/roles/unassign', {
-				userId: alice.id,
-				roleId: res.body.id,
-			});
-
-			await api('admin/roles/delete', {
-				roleId: res.body.id,
-			}, alice);
-		});
-
-		test('ダイレクトの宛先とメンションが同じ場合は重複してカウントしない', async () => {
-			const res = await api('admin/roles/create', {
->>>>>>> 78ff90f2
 				name: 'test',
 				description: '',
 				color: null,
@@ -1501,22 +1412,14 @@
 				asBadge: false,
 				canEditMembersByModerator: false,
 				policies: {
-<<<<<<< HEAD
 					canQuote: {
 						useDefault: false,
 						priority: 0,
 						value: false,
-=======
-					mentionLimit: {
-						useDefault: false,
-						priority: 1,
-						value: 1,
->>>>>>> 78ff90f2
 					},
 				},
 			}, alice);
 
-<<<<<<< HEAD
 			assert.strictEqual(role.status, 200);
 
 			const assign = await api('admin/roles/assign', {
@@ -1576,20 +1479,10 @@
 			const assign = await api('admin/roles/assign', {
 				userId: alice.id,
 				roleId: role.body.id,
-=======
-			assert.strictEqual(res.status, 200);
-
-			await new Promise(x => setTimeout(x, 2));
-
-			const assign = await api('admin/roles/assign', {
-				userId: alice.id,
-				roleId: res.body.id,
->>>>>>> 78ff90f2
 			}, alice);
 
 			assert.strictEqual(assign.status, 204);
 
-<<<<<<< HEAD
 			const bobPost = await post(bob, {
 				text: 'test',
 			});
@@ -1739,6 +1632,171 @@
 
 			assert.strictEqual(note1.status, 400);
 		});
+
+		test('メンションの数が上限を超えるとエラーになる', async () => {
+			const res = await api('admin/roles/create', {
+				name: 'test',
+				description: '',
+				color: null,
+				iconUrl: null,
+				displayOrder: 0,
+				target: 'manual',
+				condFormula: {},
+				isAdministrator: false,
+				isModerator: false,
+				isPublic: false,
+				isExplorable: false,
+				asBadge: false,
+				canEditMembersByModerator: false,
+				policies: {
+					mentionLimit: {
+						useDefault: false,
+						priority: 1,
+						value: 0,
+					},
+				},
+			}, alice);
+
+			assert.strictEqual(res.status, 200);
+
+			await new Promise(x => setTimeout(x, 2));
+
+			const assign = await api('admin/roles/assign', {
+				userId: alice.id,
+				roleId: res.body.id,
+			}, alice);
+
+			assert.strictEqual(assign.status, 204);
+
+			await new Promise(x => setTimeout(x, 2));
+
+			const note = await api('/notes/create', {
+				text: '@bob potentially annoying text',
+			}, alice);
+
+			assert.strictEqual(note.status, 400);
+			assert.strictEqual(note.body.error.code, 'CONTAINS_TOO_MANY_MENTIONS');
+
+			await api('admin/roles/unassign', {
+				userId: alice.id,
+				roleId: res.body.id,
+			});
+
+			await api('admin/roles/delete', {
+				roleId: res.body.id,
+			}, alice);
+		});
+
+		test('ダイレクト投稿もエラーになる', async () => {
+			const res = await api('admin/roles/create', {
+				name: 'test',
+				description: '',
+				color: null,
+				iconUrl: null,
+				displayOrder: 0,
+				target: 'manual',
+				condFormula: {},
+				isAdministrator: false,
+				isModerator: false,
+				isPublic: false,
+				isExplorable: false,
+				asBadge: false,
+				canEditMembersByModerator: false,
+				policies: {
+					mentionLimit: {
+						useDefault: false,
+						priority: 1,
+						value: 0,
+					},
+				},
+			}, alice);
+
+			assert.strictEqual(res.status, 200);
+
+			await new Promise(x => setTimeout(x, 2));
+
+			const assign = await api('admin/roles/assign', {
+				userId: alice.id,
+				roleId: res.body.id,
+			}, alice);
+
+			assert.strictEqual(assign.status, 204);
+
+			await new Promise(x => setTimeout(x, 2));
+
+			const note = await api('/notes/create', {
+				text: 'potentially annoying text',
+				visibility: 'specified',
+				visibleUserIds: [ bob.id ],
+			}, alice);
+
+			assert.strictEqual(note.status, 400);
+			assert.strictEqual(note.body.error.code, 'CONTAINS_TOO_MANY_MENTIONS');
+
+			await api('admin/roles/unassign', {
+				userId: alice.id,
+				roleId: res.body.id,
+			});
+
+			await api('admin/roles/delete', {
+				roleId: res.body.id,
+			}, alice);
+		});
+
+		test('ダイレクトの宛先とメンションが同じ場合は重複してカウントしない', async () => {
+			const res = await api('admin/roles/create', {
+				name: 'test',
+				description: '',
+				color: null,
+				iconUrl: null,
+				displayOrder: 0,
+				target: 'manual',
+				condFormula: {},
+				isAdministrator: false,
+				isModerator: false,
+				isPublic: false,
+				isExplorable: false,
+				asBadge: false,
+				canEditMembersByModerator: false,
+				policies: {
+					mentionLimit: {
+						useDefault: false,
+						priority: 1,
+						value: 1,
+					},
+				},
+			}, alice);
+
+			assert.strictEqual(res.status, 200);
+
+			await new Promise(x => setTimeout(x, 2));
+
+			const assign = await api('admin/roles/assign', {
+				userId: alice.id,
+				roleId: res.body.id,
+			}, alice);
+
+			assert.strictEqual(assign.status, 204);
+
+			await new Promise(x => setTimeout(x, 2));
+
+			const note = await api('/notes/create', {
+				text: '@bob potentially annoying text',
+				visibility: 'specified',
+				visibleUserIds: [ bob.id ],
+			}, alice);
+
+			assert.strictEqual(note.status, 200);
+
+			await api('admin/roles/unassign', {
+				userId: alice.id,
+				roleId: res.body.id,
+			});
+
+			await api('admin/roles/delete', {
+				roleId: res.body.id,
+			}, alice);
+		});
 	});
 
 	test('禁止パターン無効化時は投稿できる', async () => {
@@ -2585,27 +2643,6 @@
 		await api('admin/update-meta', {
 			prohibitedNotePattern: null,
 		}, alice);
-=======
-			await new Promise(x => setTimeout(x, 2));
-
-			const note = await api('/notes/create', {
-				text: '@bob potentially annoying text',
-				visibility: 'specified',
-				visibleUserIds: [ bob.id ],
-			}, alice);
-
-			assert.strictEqual(note.status, 200);
-
-			await api('admin/roles/unassign', {
-				userId: alice.id,
-				roleId: res.body.id,
-			});
-
-			await api('admin/roles/delete', {
-				roleId: res.body.id,
-			}, alice);
-		});
->>>>>>> 78ff90f2
 	});
 
 	describe('notes/delete', () => {
