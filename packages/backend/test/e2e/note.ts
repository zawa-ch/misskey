/*
 * SPDX-FileCopyrightText: syuilo and misskey-project
 * SPDX-License-Identifier: AGPL-3.0-only
 */

process.env.NODE_ENV = 'test';

import * as assert from 'assert';
import { MiNote } from '@/models/Note.js';
import { MAX_NOTE_TEXT_LENGTH } from '@/const.js';
import { api, initTestDb, post, signup, uploadFile, uploadUrl } from '../utils.js';
import type * as misskey from 'misskey-js';

describe('Note', () => {
	let Notes: any;

	let alice: misskey.entities.SignupResponse;
	let bob: misskey.entities.SignupResponse;
	let tom: misskey.entities.SignupResponse;

	beforeAll(async () => {
		const connection = await initTestDb(true);
		Notes = connection.getRepository(MiNote);
		alice = await signup({ username: 'alice' });
		bob = await signup({ username: 'bob' });
		tom = await signup({ username: 'tom', host: 'example.com' });
	}, 1000 * 60 * 2);

	test('投稿できる', async () => {
		const post = {
			text: 'test',
		};

		const res = await api('/notes/create', post, alice);

		assert.strictEqual(res.status, 200);
		assert.strictEqual(typeof res.body === 'object' && !Array.isArray(res.body), true);
		assert.strictEqual(res.body.createdNote.text, post.text);
	});

	test('ファイルを添付できる', async () => {
		const file = await uploadUrl(alice, 'https://raw.githubusercontent.com/misskey-dev/misskey/develop/packages/backend/test/resources/Lenna.jpg');

		const res = await api('/notes/create', {
			fileIds: [file.id],
		}, alice);

		assert.strictEqual(res.status, 200);
		assert.strictEqual(typeof res.body === 'object' && !Array.isArray(res.body), true);
		assert.deepStrictEqual(res.body.createdNote.fileIds, [file.id]);
	}, 1000 * 10);

	test('他人のファイルで怒られる', async () => {
		const file = await uploadUrl(bob, 'https://raw.githubusercontent.com/misskey-dev/misskey/develop/packages/backend/test/resources/Lenna.jpg');

		const res = await api('/notes/create', {
			text: 'test',
			fileIds: [file.id],
		}, alice);

		assert.strictEqual(res.status, 400);
		assert.strictEqual(res.body.error.code, 'NO_SUCH_FILE');
		assert.strictEqual(res.body.error.id, 'b6992544-63e7-67f0-fa7f-32444b1b5306');
	}, 1000 * 10);

	test('存在しないファイルで怒られる', async () => {
		const res = await api('/notes/create', {
			text: 'test',
			fileIds: ['000000000000000000000000'],
		}, alice);

		assert.strictEqual(res.status, 400);
		assert.strictEqual(res.body.error.code, 'NO_SUCH_FILE');
		assert.strictEqual(res.body.error.id, 'b6992544-63e7-67f0-fa7f-32444b1b5306');
	});

	test('不正なファイルIDで怒られる', async () => {
		const res = await api('/notes/create', {
			fileIds: ['kyoppie'],
		}, alice);
		assert.strictEqual(res.status, 400);
		assert.strictEqual(res.body.error.code, 'NO_SUCH_FILE');
		assert.strictEqual(res.body.error.id, 'b6992544-63e7-67f0-fa7f-32444b1b5306');
	});

	test('返信できる', async () => {
		const bobPost = await post(bob, {
			text: 'foo',
		});

		const alicePost = {
			text: 'bar',
			replyId: bobPost.id,
		};

		const res = await api('/notes/create', alicePost, alice);

		assert.strictEqual(res.status, 200);
		assert.strictEqual(typeof res.body === 'object' && !Array.isArray(res.body), true);
		assert.strictEqual(res.body.createdNote.text, alicePost.text);
		assert.strictEqual(res.body.createdNote.replyId, alicePost.replyId);
		assert.strictEqual(res.body.createdNote.reply.text, bobPost.text);
	});

	test('renoteできる', async () => {
		const bobPost = await post(bob, {
			text: 'test',
		});

		const alicePost = {
			renoteId: bobPost.id,
		};

		const res = await api('/notes/create', alicePost, alice);

		assert.strictEqual(res.status, 200);
		assert.strictEqual(typeof res.body === 'object' && !Array.isArray(res.body), true);
		assert.strictEqual(res.body.createdNote.renoteId, alicePost.renoteId);
		assert.strictEqual(res.body.createdNote.renote.text, bobPost.text);
	});

	test('引用renoteできる', async () => {
		const bobPost = await post(bob, {
			text: 'test',
		});

		const alicePost = {
			text: 'test',
			renoteId: bobPost.id,
		};

		const res = await api('/notes/create', alicePost, alice);

		assert.strictEqual(res.status, 200);
		assert.strictEqual(typeof res.body === 'object' && !Array.isArray(res.body), true);
		assert.strictEqual(res.body.createdNote.text, alicePost.text);
		assert.strictEqual(res.body.createdNote.renoteId, alicePost.renoteId);
		assert.strictEqual(res.body.createdNote.renote.text, bobPost.text);
	});

	test('引用renoteで空白文字のみで構成されたtextにするとレスポンスがtext: nullになる', async () => {
		const bobPost = await post(bob, {
			text: 'test',
		});
		const res = await api('/notes/create', {
			text: ' ',
			renoteId: bobPost.id,
		}, alice);

		assert.strictEqual(res.status, 200);
		assert.strictEqual(res.body.createdNote.text, null);
	});

	test('visibility: followersでrenoteできる', async () => {
		const createRes = await api('/notes/create', {
			text: 'test',
			visibility: 'followers',
		}, alice);

		assert.strictEqual(createRes.status, 200);

		const renoteId = createRes.body.createdNote.id;
		const renoteRes = await api('/notes/create', {
			visibility: 'followers',
			renoteId,
		}, alice);

		assert.strictEqual(renoteRes.status, 200);
		assert.strictEqual(renoteRes.body.createdNote.renoteId, renoteId);
		assert.strictEqual(renoteRes.body.createdNote.visibility, 'followers');

		const deleteRes = await api('/notes/delete', {
			noteId: renoteRes.body.createdNote.id,
		}, alice);

		assert.strictEqual(deleteRes.status, 204);
	});

	test('文字数ぎりぎりで怒られない', async () => {
		const post = {
			text: '!'.repeat(MAX_NOTE_TEXT_LENGTH), // 65536文字
		};
		const res = await api('/notes/create', post, alice);
		assert.strictEqual(res.status, 200);
	});

	test('文字数オーバーで怒られる', async () => {
		const post = {
			text: '!'.repeat(MAX_NOTE_TEXT_LENGTH + 1), // 65537文字
		};
		const res = await api('/notes/create', post, alice);
		assert.strictEqual(res.status, 400);
	});

	test('存在しないリプライ先で怒られる', async () => {
		const post = {
			text: 'test',
			replyId: '000000000000000000000000',
		};
		const res = await api('/notes/create', post, alice);
		assert.strictEqual(res.status, 400);
	});

	test('存在しないrenote対象で怒られる', async () => {
		const post = {
			renoteId: '000000000000000000000000',
		};
		const res = await api('/notes/create', post, alice);
		assert.strictEqual(res.status, 400);
	});

	test('不正なリプライ先IDで怒られる', async () => {
		const post = {
			text: 'test',
			replyId: 'foo',
		};
		const res = await api('/notes/create', post, alice);
		assert.strictEqual(res.status, 400);
	});

	test('不正なrenote対象IDで怒られる', async () => {
		const post = {
			renoteId: 'foo',
		};
		const res = await api('/notes/create', post, alice);
		assert.strictEqual(res.status, 400);
	});

	test('存在しないユーザーにメンションできる', async () => {
		const post = {
			text: '@ghost yo',
		};

		const res = await api('/notes/create', post, alice);

		assert.strictEqual(res.status, 200);
		assert.strictEqual(typeof res.body === 'object' && !Array.isArray(res.body), true);
		assert.strictEqual(res.body.createdNote.text, post.text);
	});

	test('同じユーザーに複数メンションしても内部的にまとめられる', async () => {
		const post = {
			text: '@bob @bob @bob yo',
		};

		const res = await api('/notes/create', post, alice);

		assert.strictEqual(res.status, 200);
		assert.strictEqual(typeof res.body === 'object' && !Array.isArray(res.body), true);
		assert.strictEqual(res.body.createdNote.text, post.text);

		const noteDoc = await Notes.findOneBy({ id: res.body.createdNote.id });
		assert.deepStrictEqual(noteDoc.mentions, [bob.id]);
	});

	describe('添付ファイル情報', () => {
		test('ファイルを添付した場合、投稿成功時にファイル情報入りのレスポンスが帰ってくる', async () => {
			const file = await uploadFile(alice);
			const res = await api('/notes/create', {
				fileIds: [file.body.id],
			}, alice);

			assert.strictEqual(res.status, 200);
			assert.strictEqual(typeof res.body === 'object' && !Array.isArray(res.body), true);
			assert.strictEqual(res.body.createdNote.files.length, 1);
			assert.strictEqual(res.body.createdNote.files[0].id, file.body.id);
		});

		test('ファイルを添付した場合、タイムラインでファイル情報入りのレスポンスが帰ってくる', async () => {
			const file = await uploadFile(alice);
			const createdNote = await api('/notes/create', {
				fileIds: [file.body.id],
			}, alice);

			assert.strictEqual(createdNote.status, 200);

			const res = await api('/notes', {
				withFiles: true,
			}, alice);

			assert.strictEqual(res.status, 200);
			assert.strictEqual(Array.isArray(res.body), true);
			const myNote = res.body.find((note: { id: string; files: { id: string }[] }) => note.id === createdNote.body.createdNote.id);
			assert.notEqual(myNote, null);
			assert.strictEqual(myNote.files.length, 1);
			assert.strictEqual(myNote.files[0].id, file.body.id);
		});

		test('ファイルが添付されたノートをリノートした場合、タイムラインでファイル情報入りのレスポンスが帰ってくる', async () => {
			const file = await uploadFile(alice);
			const createdNote = await api('/notes/create', {
				fileIds: [file.body.id],
			}, alice);

			assert.strictEqual(createdNote.status, 200);

			const renoted = await api('/notes/create', {
				renoteId: createdNote.body.createdNote.id,
			}, alice);
			assert.strictEqual(renoted.status, 200);

			const res = await api('/notes', {
				renote: true,
			}, alice);

			assert.strictEqual(res.status, 200);
			assert.strictEqual(Array.isArray(res.body), true);
			const myNote = res.body.find((note: { id: string }) => note.id === renoted.body.createdNote.id);
			assert.notEqual(myNote, null);
			assert.strictEqual(myNote.renote.files.length, 1);
			assert.strictEqual(myNote.renote.files[0].id, file.body.id);
		});

		test('ファイルが添付されたノートに返信した場合、タイムラインでファイル情報入りのレスポンスが帰ってくる', async () => {
			const file = await uploadFile(alice);
			const createdNote = await api('/notes/create', {
				fileIds: [file.body.id],
			}, alice);

			assert.strictEqual(createdNote.status, 200);

			const reply = await api('/notes/create', {
				replyId: createdNote.body.createdNote.id,
				text: 'this is reply',
			}, alice);
			assert.strictEqual(reply.status, 200);

			const res = await api('/notes', {
				reply: true,
			}, alice);

			assert.strictEqual(res.status, 200);
			assert.strictEqual(Array.isArray(res.body), true);
			const myNote = res.body.find((note: { id: string }) => note.id === reply.body.createdNote.id);
			assert.notEqual(myNote, null);
			assert.strictEqual(myNote.reply.files.length, 1);
			assert.strictEqual(myNote.reply.files[0].id, file.body.id);
		});

		test('ファイルが添付されたノートへの返信をリノートした場合、タイムラインでファイル情報入りのレスポンスが帰ってくる', async () => {
			const file = await uploadFile(alice);
			const createdNote = await api('/notes/create', {
				fileIds: [file.body.id],
			}, alice);

			assert.strictEqual(createdNote.status, 200);

			const reply = await api('/notes/create', {
				replyId: createdNote.body.createdNote.id,
				text: 'this is reply',
			}, alice);
			assert.strictEqual(reply.status, 200);

			const renoted = await api('/notes/create', {
				renoteId: reply.body.createdNote.id,
			}, alice);
			assert.strictEqual(renoted.status, 200);

			const res = await api('/notes', {
				renote: true,
			}, alice);

			assert.strictEqual(res.status, 200);
			assert.strictEqual(Array.isArray(res.body), true);
			const myNote = res.body.find((note: { id: string }) => note.id === renoted.body.createdNote.id);
			assert.notEqual(myNote, null);
			assert.strictEqual(myNote.renote.reply.files.length, 1);
			assert.strictEqual(myNote.renote.reply.files[0].id, file.body.id);
		});

		test('NSFWが強制されている場合変更できない', async () => {
			const file = await uploadFile(alice);

			const res = await api('admin/roles/create', {
				name: 'test',
				description: '',
				color: null,
				iconUrl: null,
				displayOrder: 0,
				target: 'manual',
				condFormula: {},
				isAdministrator: false,
				isModerator: false,
				isPublic: false,
				isExplorable: false,
				asBadge: false,
				canEditMembersByModerator: false,
				policies: {
					alwaysMarkNsfw: {
						useDefault: false,
						priority: 0,
						value: true,
					},
				},
			}, alice);

			assert.strictEqual(res.status, 200);

			const assign = await api('admin/roles/assign', {
				userId: alice.id,
				roleId: res.body.id,
			}, alice);

			assert.strictEqual(assign.status, 204);
			assert.strictEqual(file.body.isSensitive, false);

			const nsfwfile = await uploadFile(alice);

			assert.strictEqual(nsfwfile.status, 200);
			assert.strictEqual(nsfwfile.body.isSensitive, true);

			const liftnsfw = await api('drive/files/update', {
				fileId: nsfwfile.body.id,
				isSensitive: false,
			}, alice);

			assert.strictEqual(liftnsfw.status, 400);
			assert.strictEqual(liftnsfw.body.error.code, 'RESTRICTED_BY_ROLE');

			const oldaddnsfw = await api('drive/files/update', {
				fileId: file.body.id,
				isSensitive: true,
			}, alice);

			assert.strictEqual(oldaddnsfw.status, 200);

			await api('admin/roles/unassign', {
				userId: alice.id,
				roleId: res.body.id,
			});

			await api('admin/roles/delete', {
				roleId: res.body.id,
			}, alice);
		});
	});

	describe('notes/create', () => {
		test('投票を添付できる', async () => {
			const res = await api('/notes/create', {
				text: 'test',
				poll: {
					choices: ['foo', 'bar'],
				},
			}, alice);

			assert.strictEqual(res.status, 200);
			assert.strictEqual(typeof res.body === 'object' && !Array.isArray(res.body), true);
			assert.strictEqual(res.body.createdNote.poll != null, true);
		});

		test('投票の選択肢が無くて怒られる', async () => {
			const res = await api('/notes/create', {
				poll: {},
			}, alice);
			assert.strictEqual(res.status, 400);
		});

		test('投票の選択肢が無くて怒られる (空の配列)', async () => {
			const res = await api('/notes/create', {
				poll: {
					choices: [],
				},
			}, alice);
			assert.strictEqual(res.status, 400);
		});

		test('投票の選択肢が1つで怒られる', async () => {
			const res = await api('/notes/create', {
				poll: {
					choices: ['Strawberry Pasta'],
				},
			}, alice);
			assert.strictEqual(res.status, 400);
		});

		test('投票できる', async () => {
			const { body } = await api('/notes/create', {
				text: 'test',
				poll: {
					choices: ['sakura', 'izumi', 'ako'],
				},
			}, alice);

			const res = await api('/notes/polls/vote', {
				noteId: body.createdNote.id,
				choice: 1,
			}, alice);

			assert.strictEqual(res.status, 204);
		});

		test('複数投票できない', async () => {
			const { body } = await api('/notes/create', {
				text: 'test',
				poll: {
					choices: ['sakura', 'izumi', 'ako'],
				},
			}, alice);

			await api('/notes/polls/vote', {
				noteId: body.createdNote.id,
				choice: 0,
			}, alice);

			const res = await api('/notes/polls/vote', {
				noteId: body.createdNote.id,
				choice: 2,
			}, alice);

			assert.strictEqual(res.status, 400);
		});

		test('許可されている場合は複数投票できる', async () => {
			const { body } = await api('/notes/create', {
				text: 'test',
				poll: {
					choices: ['sakura', 'izumi', 'ako'],
					multiple: true,
				},
			}, alice);

			await api('/notes/polls/vote', {
				noteId: body.createdNote.id,
				choice: 0,
			}, alice);

			await api('/notes/polls/vote', {
				noteId: body.createdNote.id,
				choice: 1,
			}, alice);

			const res = await api('/notes/polls/vote', {
				noteId: body.createdNote.id,
				choice: 2,
			}, alice);

			assert.strictEqual(res.status, 204);
		});

		test('締め切られている場合は投票できない', async () => {
			const { body } = await api('/notes/create', {
				text: 'test',
				poll: {
					choices: ['sakura', 'izumi', 'ako'],
					expiredAfter: 1,
				},
			}, alice);

			await new Promise(x => setTimeout(x, 2));

			const res = await api('/notes/polls/vote', {
				noteId: body.createdNote.id,
				choice: 1,
			}, alice);

			assert.strictEqual(res.status, 400);
		});

		test('センシティブな投稿はhomeになる (単語指定)', async () => {
			const sensitive = await api('admin/update-meta', {
				sensitiveWords: [
					'test',
				],
			}, alice);

			assert.strictEqual(sensitive.status, 204);

			await new Promise(x => setTimeout(x, 2));

			const note1 = await api('/notes/create', {
				text: 'hogetesthuge',
			}, alice);

			assert.strictEqual(note1.status, 200);
			assert.strictEqual(note1.body.createdNote.visibility, 'home');
		});

		test('センシティブな投稿はhomeになる (正規表現)', async () => {
			const sensitive = await api('admin/update-meta', {
				sensitiveWords: [
					'/Test/i',
				],
			}, alice);

			assert.strictEqual(sensitive.status, 204);

			const note2 = await api('/notes/create', {
				text: 'hogetesthuge',
			}, alice);

			assert.strictEqual(note2.status, 200);
			assert.strictEqual(note2.body.createdNote.visibility, 'home');
		});

		test('センシティブな投稿はhomeになる (スペースアンド)', async () => {
			const sensitive = await api('admin/update-meta', {
				sensitiveWords: [
					'Test hoge',
				],
			}, alice);

			assert.strictEqual(sensitive.status, 204);

			const note2 = await api('/notes/create', {
				text: 'hogeTesthuge',
			}, alice);

			assert.strictEqual(note2.status, 200);
			assert.strictEqual(note2.body.createdNote.visibility, 'home');
		});

<<<<<<< HEAD
		test('ロールで禁止されている場合投稿できない', async () => {
			const res = await api('admin/roles/create', {
				name: 'test',
				description: '',
				color: null,
				iconUrl: null,
				displayOrder: 0,
				target: 'manual',
				condFormula: {},
				isAdministrator: false,
				isModerator: false,
				isPublic: false,
				isExplorable: false,
				asBadge: false,
				canEditMembersByModerator: false,
				policies: {
					canPostNote: {
						useDefault: false,
						priority: 0,
						value: false,
					},
				},
			}, alice);

			assert.strictEqual(res.status, 200);

			const assign = await api('admin/roles/assign', {
				userId: alice.id,
				roleId: res.body.id,
			}, alice);

			assert.strictEqual(assign.status, 204);

			const post = {
				text: 'test',
			};
			const postNote = await api('/notes/create', post, alice);

			assert.strictEqual(postNote.status, 400);
			assert.strictEqual(postNote.body.error.code, 'RESTRICTED_BY_ROLE');

			await api('admin/roles/unassign', {
				userId: alice.id,
				roleId: res.body.id,
			});

			await api('admin/roles/delete', {
				roleId: res.body.id,
			}, alice);
		});

		test('ロールの文字数制限ギリギリは怒られない', async () => {
			const res = await api('admin/roles/create', {
				name: 'test',
				description: '',
				color: null,
				iconUrl: null,
				displayOrder: 0,
				target: 'manual',
				condFormula: {},
				isAdministrator: false,
				isModerator: false,
				isPublic: false,
				isExplorable: false,
				asBadge: false,
				canEditMembersByModerator: false,
				policies: {
					noteLengthLimit: {
						useDefault: false,
						priority: 0,
						value: 140,
					},
				},
			}, alice);

			assert.strictEqual(res.status, 200);

			const assign = await api('admin/roles/assign', {
				userId: alice.id,
				roleId: res.body.id,
			}, alice);

			assert.strictEqual(assign.status, 204);

			const post = {
				text: '!'.repeat(140),
			};
			const postNote = await api('/notes/create', post, alice);

			assert.strictEqual(postNote.status, 200);

			await api('admin/roles/unassign', {
				userId: alice.id,
				roleId: res.body.id,
			});

			await api('admin/roles/delete', {
				roleId: res.body.id,
			}, alice);
		});

		test('ロールの文字数制限オーバーで怒られる', async () => {
			const res = await api('admin/roles/create', {
				name: 'test',
				description: '',
				color: null,
				iconUrl: null,
				displayOrder: 0,
				target: 'manual',
				condFormula: {},
				isAdministrator: false,
				isModerator: false,
				isPublic: false,
				isExplorable: false,
				asBadge: false,
				canEditMembersByModerator: false,
				policies: {
					noteLengthLimit: {
						useDefault: false,
						priority: 0,
						value: 140,
					},
				},
			}, alice);

			assert.strictEqual(res.status, 200);

			const assign = await api('admin/roles/assign', {
				userId: alice.id,
				roleId: res.body.id,
			}, alice);

			assert.strictEqual(assign.status, 204);

			const post = {
				text: '!'.repeat(141),
			};
			const postNote = await api('/notes/create', post, alice);

			assert.strictEqual(postNote.status, 400);
			assert.strictEqual(postNote.body.error.code, 'NOTE_TOO_LONG_BY_ROLE_LIMIT');

			await api('admin/roles/unassign', {
				userId: alice.id,
				roleId: res.body.id,
			});

			await api('admin/roles/delete', {
				roleId: res.body.id,
			}, alice);
=======
		test('禁止ワードを含む投稿はエラーになる (単語指定)', async () => {
			const prohibited = await api('admin/update-meta', {
				prohibitedWords: [
					'test',
				],
			}, alice);

			assert.strictEqual(prohibited.status, 204);

			await new Promise(x => setTimeout(x, 2));

			const note1 = await api('/notes/create', {
				text: 'hogetesthuge',
			}, alice);

			assert.strictEqual(note1.status, 400);
			assert.strictEqual(note1.body.error.code, 'CONTAINS_PROHIBITED_WORDS');
		});

		test('禁止ワードを含む投稿はエラーになる (正規表現)', async () => {
			const prohibited = await api('admin/update-meta', {
				prohibitedWords: [
					'/Test/i',
				],
			}, alice);

			assert.strictEqual(prohibited.status, 204);

			const note2 = await api('/notes/create', {
				text: 'hogetesthuge',
			}, alice);

			assert.strictEqual(note2.status, 400);
			assert.strictEqual(note2.body.error.code, 'CONTAINS_PROHIBITED_WORDS');
		});

		test('禁止ワードを含む投稿はエラーになる (スペースアンド)', async () => {
			const prohibited = await api('admin/update-meta', {
				prohibitedWords: [
					'Test hoge',
				],
			}, alice);

			assert.strictEqual(prohibited.status, 204);

			const note2 = await api('/notes/create', {
				text: 'hogeTesthuge',
			}, alice);

			assert.strictEqual(note2.status, 400);
			assert.strictEqual(note2.body.error.code, 'CONTAINS_PROHIBITED_WORDS');
		});

		test('禁止ワードを含んでるリモートノートもエラーになる', async () => {
			const prohibited = await api('admin/update-meta', {
				prohibitedWords: [
					'test',
				],
			}, alice);

			assert.strictEqual(prohibited.status, 204);

			await new Promise(x => setTimeout(x, 2));

			const note1 = await api('/notes/create', {
				text: 'hogetesthuge',
			}, tom);

			assert.strictEqual(note1.status, 400);
>>>>>>> 96c7c85a
		});
	});

	describe('notes/delete', () => {
		test('delete a reply', async () => {
			const mainNoteRes = await api('notes/create', {
				text: 'main post',
			}, alice);
			const replyOneRes = await api('notes/create', {
				text: 'reply one',
				replyId: mainNoteRes.body.createdNote.id,
			}, alice);
			const replyTwoRes = await api('notes/create', {
				text: 'reply two',
				replyId: mainNoteRes.body.createdNote.id,
			}, alice);

			const deleteOneRes = await api('notes/delete', {
				noteId: replyOneRes.body.createdNote.id,
			}, alice);

			assert.strictEqual(deleteOneRes.status, 204);
			let mainNote = await Notes.findOneBy({ id: mainNoteRes.body.createdNote.id });
			assert.strictEqual(mainNote.repliesCount, 1);

			const deleteTwoRes = await api('notes/delete', {
				noteId: replyTwoRes.body.createdNote.id,
			}, alice);

			assert.strictEqual(deleteTwoRes.status, 204);
			mainNote = await Notes.findOneBy({ id: mainNoteRes.body.createdNote.id });
			assert.strictEqual(mainNote.repliesCount, 0);
		});
	});
});<|MERGE_RESOLUTION|>--- conflicted
+++ resolved
@@ -610,7 +610,6 @@
 			assert.strictEqual(note2.body.createdNote.visibility, 'home');
 		});
 
-<<<<<<< HEAD
 		test('ロールで禁止されている場合投稿できない', async () => {
 			const res = await api('admin/roles/create', {
 				name: 'test',
@@ -761,7 +760,8 @@
 			await api('admin/roles/delete', {
 				roleId: res.body.id,
 			}, alice);
-=======
+		});
+
 		test('禁止ワードを含む投稿はエラーになる (単語指定)', async () => {
 			const prohibited = await api('admin/update-meta', {
 				prohibitedWords: [
@@ -831,7 +831,6 @@
 			}, tom);
 
 			assert.strictEqual(note1.status, 400);
->>>>>>> 96c7c85a
 		});
 	});
 
