--- conflicted
+++ resolved
@@ -37,11 +37,6 @@
 import { ApAudienceService } from './ApAudienceService.js';
 import { ApPersonService } from './models/ApPersonService.js';
 import { ApQuestionService } from './models/ApQuestionService.js';
-<<<<<<< HEAD
-import { CacheService } from '@/core/CacheService.js';
-import { GlobalEventService } from '@/core/GlobalEventService.js';
-=======
->>>>>>> 6078081c
 import type { Resolver } from './ApResolverService.js';
 import type { IAccept, IAdd, IAnnounce, IBlock, ICreate, IDelete, IFlag, IFollow, ILike, IObject, IReject, IRemove, IUndo, IUpdate, IMove, IPost } from './type.js';
 
