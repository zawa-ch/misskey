/*
 * SPDX-FileCopyrightText: syuilo and misskey-project
 * SPDX-License-Identifier: AGPL-3.0-only
 */

import { Inject, Injectable } from '@nestjs/common';
import { In } from 'typeorm';
import { DI } from '@/di-symbols.js';
import type { Config } from '@/config.js';
import { UserFollowingService } from '@/core/UserFollowingService.js';
import { ReactionService } from '@/core/ReactionService.js';
import { RelayService } from '@/core/RelayService.js';
import { NotePiningService } from '@/core/NotePiningService.js';
import { UserBlockingService } from '@/core/UserBlockingService.js';
import { NoteDeleteService } from '@/core/NoteDeleteService.js';
import { NoteCreateService } from '@/core/NoteCreateService.js';
import { concat, toArray, toSingle, unique } from '@/misc/prelude/array.js';
import { AppLockService } from '@/core/AppLockService.js';
import type Logger from '@/logger.js';
import { MetaService } from '@/core/MetaService.js';
import { IdService } from '@/core/IdService.js';
import { StatusError } from '@/misc/status-error.js';
import { UtilityService } from '@/core/UtilityService.js';
import { NoteEntityService } from '@/core/entities/NoteEntityService.js';
import { UserEntityService } from '@/core/entities/UserEntityService.js';
import { QueueService } from '@/core/QueueService.js';
import type { UsersRepository, NotesRepository, FollowingsRepository, AbuseUserReportsRepository, FollowRequestsRepository } from '@/models/_.js';
import { bindThis } from '@/decorators.js';
import type { MiRemoteUser } from '@/models/User.js';
<<<<<<< HEAD
import { CacheService } from '@/core/CacheService.js';
import { GlobalEventService } from '@/core/GlobalEventService.js';
=======
import { isNotNull } from '@/misc/is-not-null.js';
>>>>>>> 78ff90f2
import { getApHrefNullable, getApId, getApIds, getApType, isAccept, isActor, isAdd, isAnnounce, isBlock, isCollection, isCollectionOrOrderedCollection, isCreate, isDelete, isFlag, isFollow, isLike, isMove, isPost, isReject, isRemove, isTombstone, isUndo, isUpdate, validActor, validPost } from './type.js';
import { ApNoteService } from './models/ApNoteService.js';
import { ApLoggerService } from './ApLoggerService.js';
import { ApDbResolverService } from './ApDbResolverService.js';
import { ApResolverService } from './ApResolverService.js';
import { ApAudienceService } from './ApAudienceService.js';
import { ApPersonService } from './models/ApPersonService.js';
import { ApQuestionService } from './models/ApQuestionService.js';
<<<<<<< HEAD
=======
import { GlobalEventService } from '@/core/GlobalEventService.js';
>>>>>>> 78ff90f2
import type { Resolver } from './ApResolverService.js';
import type { IAccept, IAdd, IAnnounce, IBlock, ICreate, IDelete, IFlag, IFollow, ILike, IObject, IReject, IRemove, IUndo, IUpdate, IMove } from './type.js';

@Injectable()
export class ApInboxService {
	private logger: Logger;

	constructor(
		@Inject(DI.config)
		private config: Config,

		@Inject(DI.usersRepository)
		private usersRepository: UsersRepository,

		@Inject(DI.notesRepository)
		private notesRepository: NotesRepository,

		@Inject(DI.followingsRepository)
		private followingsRepository: FollowingsRepository,

		@Inject(DI.abuseUserReportsRepository)
		private abuseUserReportsRepository: AbuseUserReportsRepository,

		@Inject(DI.followRequestsRepository)
		private followRequestsRepository: FollowRequestsRepository,

		private userEntityService: UserEntityService,
		private noteEntityService: NoteEntityService,
		private utilityService: UtilityService,
		private idService: IdService,
		private metaService: MetaService,
		private userFollowingService: UserFollowingService,
		private apAudienceService: ApAudienceService,
		private reactionService: ReactionService,
		private relayService: RelayService,
		private notePiningService: NotePiningService,
		private userBlockingService: UserBlockingService,
		private noteCreateService: NoteCreateService,
		private noteDeleteService: NoteDeleteService,
		private appLockService: AppLockService,
		private apResolverService: ApResolverService,
		private apDbResolverService: ApDbResolverService,
		private apLoggerService: ApLoggerService,
		private apNoteService: ApNoteService,
		private apPersonService: ApPersonService,
		private apQuestionService: ApQuestionService,
		private queueService: QueueService,
		private globalEventService: GlobalEventService,
	) {
		this.logger = this.apLoggerService.logger;
	}

	@bindThis
	public async performActivity(actor: MiRemoteUser, activity: IObject): Promise<void> {
		if (isCollectionOrOrderedCollection(activity)) {
			const resolver = this.apResolverService.createResolver();
			for (const item of toArray(isCollection(activity) ? activity.items : activity.orderedItems)) {
				const act = await resolver.resolve(item);
				try {
					await this.performOneActivity(actor, act);
				} catch (err) {
					if (err instanceof Error || typeof err === 'string') {
						this.logger.error(err);
					} else {
						throw err;
					}
				}
			}
		} else {
			await this.performOneActivity(actor, activity);
		}

		// ついでにリモートユーザーの情報が古かったら更新しておく
		if (actor.uri) {
			if (actor.lastFetchedAt == null || Date.now() - actor.lastFetchedAt.getTime() > 1000 * 60 * 60 * 24) {
				setImmediate(() => {
					this.apPersonService.updatePerson(actor.uri);
				});
			}
		}
	}

	@bindThis
	public async performOneActivity(actor: MiRemoteUser, activity: IObject): Promise<void> {
		if (actor.isSuspended) return;

		if (isCreate(activity)) {
			await this.create(actor, activity);
		} else if (isDelete(activity)) {
			await this.delete(actor, activity);
		} else if (isUpdate(activity)) {
			await this.update(actor, activity);
		} else if (isFollow(activity)) {
			await this.follow(actor, activity);
		} else if (isAccept(activity)) {
			await this.accept(actor, activity);
		} else if (isReject(activity)) {
			await this.reject(actor, activity);
		} else if (isAdd(activity)) {
			await this.add(actor, activity).catch(err => this.logger.error(err));
		} else if (isRemove(activity)) {
			await this.remove(actor, activity).catch(err => this.logger.error(err));
		} else if (isAnnounce(activity)) {
			await this.announce(actor, activity);
		} else if (isLike(activity)) {
			await this.like(actor, activity);
		} else if (isUndo(activity)) {
			await this.undo(actor, activity);
		} else if (isBlock(activity)) {
			await this.block(actor, activity);
		} else if (isFlag(activity)) {
			await this.flag(actor, activity);
		} else if (isMove(activity)) {
			await this.move(actor, activity);
		} else {
			this.logger.warn(`unrecognized activity type: ${activity.type}`);
		}
	}

	@bindThis
	private async follow(actor: MiRemoteUser, activity: IFollow): Promise<string> {
		const followee = await this.apDbResolverService.getUserFromApId(activity.object);

		if (followee == null) {
			return 'skip: followee not found';
		}

		if (followee.host != null) {
			return 'skip: フォローしようとしているユーザーはローカルユーザーではありません';
		}

		// don't queue because the sender may attempt again when timeout
		await this.userFollowingService.follow(actor, followee, { requestId: activity.id });
		return 'ok';
	}

	@bindThis
	private async like(actor: MiRemoteUser, activity: ILike): Promise<string> {
		const targetUri = getApId(activity.object);

		const note = await this.apNoteService.fetchNote(targetUri);
		if (!note) return `skip: target note not found ${targetUri}`;

		await this.apNoteService.extractEmojis(activity.tag ?? [], actor.host).catch(() => null);

		return await this.reactionService.create(actor, note, activity._misskey_reaction ?? activity.content ?? activity.name).catch(err => {
			if (err.id === '51c42bb4-931a-456b-bff7-e5a8a70dd298') {
				return 'skip: already reacted';
			} else {
				throw err;
			}
		}).then(() => 'ok');
	}

	@bindThis
	private async accept(actor: MiRemoteUser, activity: IAccept): Promise<string> {
		const uri = activity.id ?? activity;

		this.logger.info(`Accept: ${uri}`);

		const resolver = this.apResolverService.createResolver();

		const object = await resolver.resolve(activity.object).catch(err => {
			this.logger.error(`Resolution failed: ${err}`);
			throw err;
		});

		if (isFollow(object)) return await this.acceptFollow(actor, object);

		return `skip: Unknown Accept type: ${getApType(object)}`;
	}

	@bindThis
	private async acceptFollow(actor: MiRemoteUser, activity: IFollow): Promise<string> {
		// ※ activityはこっちから投げたフォローリクエストなので、activity.actorは存在するローカルユーザーである必要がある

		const follower = await this.apDbResolverService.getUserFromApId(activity.actor);

		if (follower == null) {
			return 'skip: follower not found';
		}

		if (follower.host != null) {
			return 'skip: follower is not a local user';
		}

		// relay
		const match = activity.id?.match(/follow-relay\/(\w+)/);
		if (match) {
			return await this.relayService.relayAccepted(match[1]);
		}

		await this.userFollowingService.acceptFollowRequest(actor, follower);
		return 'ok';
	}

	@bindThis
	private async add(actor: MiRemoteUser, activity: IAdd): Promise<void> {
		if (actor.uri !== activity.actor) {
			throw new Error('invalid actor');
		}

		if (activity.target == null) {
			throw new Error('target is null');
		}

		if (activity.target === actor.featured) {
			const note = await this.apNoteService.resolveNote(activity.object);
			if (note == null) throw new Error('note not found');
			await this.notePiningService.addPinned(actor, note.id);
			return;
		}

		throw new Error(`unknown target: ${activity.target}`);
	}

	@bindThis
	private async announce(actor: MiRemoteUser, activity: IAnnounce): Promise<void> {
		const uri = getApId(activity);

		this.logger.info(`Announce: ${uri}`);

		const targetUri = getApId(activity.object);

		await this.announceNote(actor, activity, targetUri);
	}

	@bindThis
	private async announceNote(actor: MiRemoteUser, activity: IAnnounce, targetUri: string): Promise<void> {
		const uri = getApId(activity);

		if (actor.isSuspended) {
			return;
		}

		// アナウンス先をブロックしてたら中断
		const meta = await this.metaService.fetch();
		if (this.utilityService.isBlockedHost(meta.blockedHosts, this.utilityService.extractDbHost(uri))) return;

		const unlock = await this.appLockService.getApLock(uri);

		try {
			// 既に同じURIを持つものが登録されていないかチェック
			const exist = await this.apNoteService.fetchNote(uri);
			if (exist) {
				return;
			}

			// Announce対象をresolve
			let renote;
			try {
				renote = await this.apNoteService.resolveNote(targetUri);
				if (renote == null) throw new Error('announce target is null');
			} catch (err) {
				// 対象が4xxならスキップ
				if (err instanceof StatusError) {
					if (!err.isRetryable) {
						this.logger.warn(`Ignored announce target ${targetUri} - ${err.statusCode}`);
						return;
					}

					this.logger.warn(`Error in announce target ${targetUri} - ${err.statusCode}`);
				}
				throw err;
			}

			if (!await this.noteEntityService.isVisibleForMe(renote, actor.id)) {
				this.logger.warn('skip: invalid actor for this activity');
				return;
			}

			this.logger.info(`Creating the (Re)Note: ${uri}`);

			const activityAudience = await this.apAudienceService.parseAudience(actor, activity.to, activity.cc);
			const createdAt = activity.published ? new Date(activity.published) : null;

			if (createdAt && createdAt < this.idService.parse(renote.id).date) {
				this.logger.warn('skip: malformed createdAt');
				return;
			}

			try {
				await this.noteCreateService.create(actor, {
					createdAt,
					renote,
					visibility: activityAudience.visibility,
					visibleUsers: activityAudience.visibleUsers,
					uri,
				});
			} catch (e) {
				// モデレーションによって拒否されたノートはスキップ
				if (e instanceof NoteCreateService.ContainsProhibitedWordsError) {
					this.logger.warn('skip: Contains prohibited words', {
						user: actor,
						data: { createdAt, renote, visibility: activityAudience.visibility, visibleUsers: activityAudience.visibleUsers, uri },
					});
					return;
				}
				if (e instanceof NoteCreateService.MatchedProhibitedPatternsError) {
					this.logger.warn('skip: Matched prohibited note patterns', {
						user: actor,
						data: { createdAt, renote, visibility: activityAudience.visibility, visibleUsers: activityAudience.visibleUsers, uri },
					});
					return;
				}
				if (e instanceof NoteCreateService.QuoteProhibitedUserError) {
					this.logger.warn('skip: Actor cannot quote', {
						user: actor,
						data: { createdAt, renote, visibility: activityAudience.visibility, visibleUsers: activityAudience.visibleUsers, uri },
					});
					return;
				}
				if (e instanceof NoteCreateService.ReplyProhibitedUserError) {
					this.logger.warn('skip: Actor cannot reply', {
						user: actor,
						data: { createdAt, renote, visibility: activityAudience.visibility, visibleUsers: activityAudience.visibleUsers, uri },
					});
					return;
				}
				if (e instanceof NoteCreateService.DirectMessageProhibitedUserError) {
					this.logger.warn('skip: Actor cannot direct message', {
						user: actor,
						data: { createdAt, renote, visibility: activityAudience.visibility, visibleUsers: activityAudience.visibleUsers, uri },
					});
					return;
				}
				throw e;
			}
		} finally {
			unlock();
		}
	}

	@bindThis
	private async block(actor: MiRemoteUser, activity: IBlock): Promise<string> {
		// ※ activity.objectにブロック対象があり、それは存在するローカルユーザーのはず

		const blockee = await this.apDbResolverService.getUserFromApId(activity.object);

		if (blockee == null) {
			return 'skip: blockee not found';
		}

		if (blockee.host != null) {
			return 'skip: ブロックしようとしているユーザーはローカルユーザーではありません';
		}

		await this.userBlockingService.block(await this.usersRepository.findOneByOrFail({ id: actor.id }), await this.usersRepository.findOneByOrFail({ id: blockee.id }));
		return 'ok';
	}

	@bindThis
	private async create(actor: MiRemoteUser, activity: ICreate): Promise<void> {
		const uri = getApId(activity);

		this.logger.info(`Create: ${uri}`);

		// copy audiences between activity <=> object.
		if (typeof activity.object === 'object') {
			const to = unique(concat([toArray(activity.to), toArray(activity.object.to)]));
			const cc = unique(concat([toArray(activity.cc), toArray(activity.object.cc)]));

			activity.to = to;
			activity.cc = cc;
			activity.object.to = to;
			activity.object.cc = cc;
		}

		// If there is no attributedTo, use Activity actor.
		if (typeof activity.object === 'object' && !activity.object.attributedTo) {
			activity.object.attributedTo = activity.actor;
		}

		const resolver = this.apResolverService.createResolver();

		const object = await resolver.resolve(activity.object).catch(e => {
			this.logger.error(`Resolution failed: ${e}`);
			throw e;
		});

		if (isPost(object)) {
			await this.createNote(resolver, actor, object, false, activity);
		} else {
			this.logger.warn(`Unknown type: ${getApType(object)}`);
		}
	}

	@bindThis
	private async createNote(resolver: Resolver, actor: MiRemoteUser, note: IObject, silent = false, activity?: ICreate): Promise<string> {
		const uri = getApId(note);

		if (typeof note === 'object') {
			if (actor.uri !== note.attributedTo) {
				return 'skip: actor.uri !== note.attributedTo';
			}

			if (typeof note.id === 'string') {
				if (this.utilityService.extractDbHost(actor.uri) !== this.utilityService.extractDbHost(note.id)) {
					return 'skip: host in actor.uri !== note.id';
				}
			}
		}

		const unlock = await this.appLockService.getApLock(uri);

		try {
			const exist = await this.apNoteService.fetchNote(note);
			if (exist) return 'skip: note exists';

			await this.apNoteService.createNote(note, resolver, silent);
			return 'ok';
		} catch (err) {
			// モデレーションによって拒否されたノートはスキップ
			if (err instanceof NoteCreateService.ContainsProhibitedWordsError) {
				this.logger.warn('skip: Contains prohibited words', { note });
				return 'skip: Contains prohibited words';
			}
			if (err instanceof NoteCreateService.MatchedProhibitedPatternsError) {
				this.logger.warn('skip: Matched prohibited note patterns', { note });
				return 'skip: Matched prohibited note patterns';
			}
			if (err instanceof NoteCreateService.QuoteProhibitedUserError) {
				this.logger.warn('skip: Actor cannot quote', { note });
				return 'skip: Actor cannot quote';
			}
			if (err instanceof NoteCreateService.ReplyProhibitedUserError) {
				this.logger.warn('skip: Actor cannot reply', { note });
				return 'skip: Actor cannot reply';
			}
			if (err instanceof NoteCreateService.DirectMessageProhibitedUserError) {
				this.logger.warn('skip: Actor cannot direct message', { note });
				return 'skip: Actor cannot direct message';
			}
			if (err instanceof StatusError && !err.isRetryable) {
				return `skip ${err.statusCode}`;
			} else {
				throw err;
			}
		} finally {
			unlock();
		}
	}

	@bindThis
	private async delete(actor: MiRemoteUser, activity: IDelete): Promise<string> {
		if (actor.uri !== activity.actor) {
			throw new Error('invalid actor');
		}

		// 削除対象objectのtype
		let formerType: string | undefined;

		if (typeof activity.object === 'string') {
			// typeが不明だけど、どうせ消えてるのでremote resolveしない
			formerType = undefined;
		} else {
			const object = activity.object;
			if (isTombstone(object)) {
				formerType = toSingle(object.formerType);
			} else {
				formerType = toSingle(object.type);
			}
		}

		const uri = getApId(activity.object);

		// type不明でもactorとobjectが同じならばそれはPersonに違いない
		if (!formerType && actor.uri === uri) {
			formerType = 'Person';
		}

		// それでもなかったらおそらくNote
		if (!formerType) {
			formerType = 'Note';
		}

		if (validPost.includes(formerType)) {
			return await this.deleteNote(actor, uri);
		} else if (validActor.includes(formerType)) {
			return await this.deleteActor(actor, uri);
		} else {
			return `Unknown type ${formerType}`;
		}
	}

	@bindThis
	private async deleteActor(actor: MiRemoteUser, uri: string): Promise<string> {
		this.logger.info(`Deleting the Actor: ${uri}`);

		if (actor.uri !== uri) {
			return `skip: delete actor ${actor.uri} !== ${uri}`;
		}

		const user = await this.usersRepository.findOneBy({ id: actor.id });
		if (user == null) {
			return 'skip: actor not found';
		} else if (user.isDeleted) {
			return 'skip: already deleted';
		}

		const job = await this.queueService.createDeleteAccountJob(actor);

		await this.usersRepository.update(actor.id, {
			isDeleted: true,
		});

		this.globalEventService.publishInternalEvent('remoteUserUpdated', { id: actor.id });

		return `ok: queued ${job.name} ${job.id}`;
	}

	@bindThis
	private async deleteNote(actor: MiRemoteUser, uri: string): Promise<string> {
		this.logger.info(`Deleting the Note: ${uri}`);

		const unlock = await this.appLockService.getApLock(uri);

		try {
			const note = await this.apDbResolverService.getNoteFromApId(uri);

			if (note == null) {
				return 'message not found';
			}

			if (note.userId !== actor.id) {
				return '投稿を削除しようとしているユーザーは投稿の作成者ではありません';
			}

			await this.noteDeleteService.delete(actor, note);
			return 'ok: note deleted';
		} finally {
			unlock();
		}
	}

	@bindThis
	private async flag(actor: MiRemoteUser, activity: IFlag): Promise<string> {
		// objectは `(User|Note) | (User|Note)[]` だけど、全パターンDBスキーマと対応させられないので
		// 対象ユーザーは一番最初のユーザー として あとはコメントとして格納する
		const uris = getApIds(activity.object);

		const userIds = uris
			.filter(uri => uri.startsWith(this.config.url + '/users/'))
			.map(uri => uri.split('/').at(-1))
			.filter(isNotNull);
		const users = await this.usersRepository.findBy({
			id: In(userIds),
		});
		if (users.length < 1) return 'skip';

		await this.abuseUserReportsRepository.insert({
			id: this.idService.gen(),
			targetUserId: users[0].id,
			targetUserHost: users[0].host,
			reporterId: actor.id,
			reporterHost: actor.host,
			comment: `${activity.content}\n${JSON.stringify(uris, null, 2)}`,
		});

		return 'ok';
	}

	@bindThis
	private async reject(actor: MiRemoteUser, activity: IReject): Promise<string> {
		const uri = activity.id ?? activity;

		this.logger.info(`Reject: ${uri}`);

		const resolver = this.apResolverService.createResolver();

		const object = await resolver.resolve(activity.object).catch(e => {
			this.logger.error(`Resolution failed: ${e}`);
			throw e;
		});

		if (isFollow(object)) return await this.rejectFollow(actor, object);

		return `skip: Unknown Reject type: ${getApType(object)}`;
	}

	@bindThis
	private async rejectFollow(actor: MiRemoteUser, activity: IFollow): Promise<string> {
		// ※ activityはこっちから投げたフォローリクエストなので、activity.actorは存在するローカルユーザーである必要がある

		const follower = await this.apDbResolverService.getUserFromApId(activity.actor);

		if (follower == null) {
			return 'skip: follower not found';
		}

		if (!this.userEntityService.isLocalUser(follower)) {
			return 'skip: follower is not a local user';
		}

		// relay
		const match = activity.id?.match(/follow-relay\/(\w+)/);
		if (match) {
			return await this.relayService.relayRejected(match[1]);
		}

		await this.userFollowingService.remoteReject(actor, follower);
		return 'ok';
	}

	@bindThis
	private async remove(actor: MiRemoteUser, activity: IRemove): Promise<void> {
		if (actor.uri !== activity.actor) {
			throw new Error('invalid actor');
		}

		if (activity.target == null) {
			throw new Error('target is null');
		}

		if (activity.target === actor.featured) {
			const note = await this.apNoteService.resolveNote(activity.object);
			if (note == null) throw new Error('note not found');
			await this.notePiningService.removePinned(actor, note.id);
			return;
		}

		throw new Error(`unknown target: ${activity.target}`);
	}

	@bindThis
	private async undo(actor: MiRemoteUser, activity: IUndo): Promise<string> {
		if (actor.uri !== activity.actor) {
			throw new Error('invalid actor');
		}

		const uri = activity.id ?? activity;

		this.logger.info(`Undo: ${uri}`);

		const resolver = this.apResolverService.createResolver();

		const object = await resolver.resolve(activity.object).catch(e => {
			this.logger.error(`Resolution failed: ${e}`);
			throw e;
		});

		// don't queue because the sender may attempt again when timeout
		if (isFollow(object)) return await this.undoFollow(actor, object);
		if (isBlock(object)) return await this.undoBlock(actor, object);
		if (isLike(object)) return await this.undoLike(actor, object);
		if (isAnnounce(object)) return await this.undoAnnounce(actor, object);
		if (isAccept(object)) return await this.undoAccept(actor, object);

		return `skip: unknown object type ${getApType(object)}`;
	}

	@bindThis
	private async undoAccept(actor: MiRemoteUser, activity: IAccept): Promise<string> {
		const follower = await this.apDbResolverService.getUserFromApId(activity.object);
		if (follower == null) {
			return 'skip: follower not found';
		}

		const isFollowing = await this.followingsRepository.exists({
			where: {
				followerId: follower.id,
				followeeId: actor.id,
			},
		});

		if (isFollowing) {
			await this.userFollowingService.unfollow(follower, actor);
			return 'ok: unfollowed';
		}

		return 'skip: フォローされていない';
	}

	@bindThis
	private async undoAnnounce(actor: MiRemoteUser, activity: IAnnounce): Promise<string> {
		const uri = getApId(activity);

		const note = await this.notesRepository.findOneBy({
			uri,
			userId: actor.id,
		});

		if (!note) return 'skip: no such Announce';

		await this.noteDeleteService.delete(actor, note);
		return 'ok: deleted';
	}

	@bindThis
	private async undoBlock(actor: MiRemoteUser, activity: IBlock): Promise<string> {
		const blockee = await this.apDbResolverService.getUserFromApId(activity.object);

		if (blockee == null) {
			return 'skip: blockee not found';
		}

		if (blockee.host != null) {
			return 'skip: ブロック解除しようとしているユーザーはローカルユーザーではありません';
		}

		await this.userBlockingService.unblock(await this.usersRepository.findOneByOrFail({ id: actor.id }), blockee);
		return 'ok';
	}

	@bindThis
	private async undoFollow(actor: MiRemoteUser, activity: IFollow): Promise<string> {
		const followee = await this.apDbResolverService.getUserFromApId(activity.object);
		if (followee == null) {
			return 'skip: followee not found';
		}

		if (followee.host != null) {
			return 'skip: フォロー解除しようとしているユーザーはローカルユーザーではありません';
		}

		const requestExist = await this.followRequestsRepository.exists({
			where: {
				followerId: actor.id,
				followeeId: followee.id,
			},
		});

		const isFollowing = await this.followingsRepository.exists({
			where: {
				followerId: actor.id,
				followeeId: followee.id,
			},
		});

		if (requestExist) {
			await this.userFollowingService.cancelFollowRequest(followee, actor);
			return 'ok: follow request canceled';
		}

		if (isFollowing) {
			await this.userFollowingService.unfollow(actor, followee);
			return 'ok: unfollowed';
		}

		return 'skip: リクエストもフォローもされていない';
	}

	@bindThis
	private async undoLike(actor: MiRemoteUser, activity: ILike): Promise<string> {
		const targetUri = getApId(activity.object);

		const note = await this.apNoteService.fetchNote(targetUri);
		if (!note) return `skip: target note not found ${targetUri}`;

		await this.reactionService.delete(actor, note).catch(e => {
			if (e.id === '60527ec9-b4cb-4a88-a6bd-32d3ad26817d') return;
			throw e;
		});

		return 'ok';
	}

	@bindThis
	private async update(actor: MiRemoteUser, activity: IUpdate): Promise<string> {
		if (actor.uri !== activity.actor) {
			return 'skip: invalid actor';
		}

		this.logger.debug('Update');

		const resolver = this.apResolverService.createResolver();

		const object = await resolver.resolve(activity.object).catch(e => {
			this.logger.error(`Resolution failed: ${e}`);
			throw e;
		});

		if (isActor(object)) {
			await this.apPersonService.updatePerson(actor.uri, resolver, object);
			return 'ok: Person updated';
		} else if (getApType(object) === 'Question') {
			await this.apQuestionService.updateQuestion(object, resolver).catch(err => console.error(err));
			return 'ok: Question updated';
		} else {
			return `skip: Unknown type: ${getApType(object)}`;
		}
	}

	@bindThis
	private async move(actor: MiRemoteUser, activity: IMove): Promise<string> {
		// fetch the new and old accounts
		const targetUri = getApHrefNullable(activity.target);
		if (!targetUri) return 'skip: invalid activity target';

		return await this.apPersonService.updatePerson(actor.uri) ?? 'skip: nothing to do';
	}
}<|MERGE_RESOLUTION|>--- conflicted
+++ resolved
@@ -27,12 +27,9 @@
 import type { UsersRepository, NotesRepository, FollowingsRepository, AbuseUserReportsRepository, FollowRequestsRepository } from '@/models/_.js';
 import { bindThis } from '@/decorators.js';
 import type { MiRemoteUser } from '@/models/User.js';
-<<<<<<< HEAD
+import { isNotNull } from '@/misc/is-not-null.js';
 import { CacheService } from '@/core/CacheService.js';
 import { GlobalEventService } from '@/core/GlobalEventService.js';
-=======
-import { isNotNull } from '@/misc/is-not-null.js';
->>>>>>> 78ff90f2
 import { getApHrefNullable, getApId, getApIds, getApType, isAccept, isActor, isAdd, isAnnounce, isBlock, isCollection, isCollectionOrOrderedCollection, isCreate, isDelete, isFlag, isFollow, isLike, isMove, isPost, isReject, isRemove, isTombstone, isUndo, isUpdate, validActor, validPost } from './type.js';
 import { ApNoteService } from './models/ApNoteService.js';
 import { ApLoggerService } from './ApLoggerService.js';
@@ -41,10 +38,6 @@
 import { ApAudienceService } from './ApAudienceService.js';
 import { ApPersonService } from './models/ApPersonService.js';
 import { ApQuestionService } from './models/ApQuestionService.js';
-<<<<<<< HEAD
-=======
-import { GlobalEventService } from '@/core/GlobalEventService.js';
->>>>>>> 78ff90f2
 import type { Resolver } from './ApResolverService.js';
 import type { IAccept, IAdd, IAnnounce, IBlock, ICreate, IDelete, IFlag, IFollow, ILike, IObject, IReject, IRemove, IUndo, IUpdate, IMove } from './type.js';
 
