/*
 * SPDX-FileCopyrightText: syuilo and misskey-project
 * SPDX-License-Identifier: AGPL-3.0-only
 */

import { setImmediate } from 'node:timers/promises';
import * as mfm from 'mfm-js';
import { In, DataSource, IsNull, LessThan } from 'typeorm';
import * as Redis from 'ioredis';
import { Inject, Injectable, OnApplicationShutdown } from '@nestjs/common';
import RE2 from 're2';
import { extractMentions } from '@/misc/extract-mentions.js';
import { extractCustomEmojisFromMfm } from '@/misc/extract-custom-emojis-from-mfm.js';
import { extractHashtags } from '@/misc/extract-hashtags.js';
import type { IMentionedRemoteUsers } from '@/models/Note.js';
import { MiNote } from '@/models/Note.js';
import type { ChannelFollowingsRepository, ChannelsRepository, FollowingsRepository, InstancesRepository, MiFollowing, MutingsRepository, NotesRepository, NoteThreadMutingsRepository, UserListMembershipsRepository, UserProfilesRepository, UsersRepository } from '@/models/_.js';
import type { MiDriveFile } from '@/models/DriveFile.js';
import type { MiApp } from '@/models/App.js';
import { concat } from '@/misc/prelude/array.js';
import { IdService } from '@/core/IdService.js';
import type { MiUser, MiLocalUser, MiRemoteUser } from '@/models/User.js';
import type { IPoll } from '@/models/Poll.js';
import { MiPoll } from '@/models/Poll.js';
import { isDuplicateKeyValueError } from '@/misc/is-duplicate-key-value-error.js';
import { checkWordMute } from '@/misc/check-word-mute.js';
import type { MiChannel } from '@/models/Channel.js';
import { normalizeForSearch } from '@/misc/normalize-for-search.js';
import { MemorySingleCache } from '@/misc/cache.js';
import type { MiUserProfile } from '@/models/UserProfile.js';
import { RelayService } from '@/core/RelayService.js';
import { FederatedInstanceService } from '@/core/FederatedInstanceService.js';
import { DI } from '@/di-symbols.js';
import type { Config } from '@/config.js';
import NotesChart from '@/core/chart/charts/notes.js';
import PerUserNotesChart from '@/core/chart/charts/per-user-notes.js';
import InstanceChart from '@/core/chart/charts/instance.js';
import ActiveUsersChart from '@/core/chart/charts/active-users.js';
import { GlobalEventService } from '@/core/GlobalEventService.js';
import { NotificationService } from '@/core/NotificationService.js';
import { WebhookService } from '@/core/WebhookService.js';
import { HashtagService } from '@/core/HashtagService.js';
import { AntennaService } from '@/core/AntennaService.js';
import { QueueService } from '@/core/QueueService.js';
import { NoteEntityService } from '@/core/entities/NoteEntityService.js';
import { UserEntityService } from '@/core/entities/UserEntityService.js';
import { ApRendererService } from '@/core/activitypub/ApRendererService.js';
import { ApDeliverManagerService } from '@/core/activitypub/ApDeliverManagerService.js';
import { NoteReadService } from '@/core/NoteReadService.js';
import { RemoteUserResolveService } from '@/core/RemoteUserResolveService.js';
import { bindThis } from '@/decorators.js';
import { DB_MAX_NOTE_TEXT_LENGTH } from '@/const.js';
import { RoleService } from '@/core/RoleService.js';
import { MetaService } from '@/core/MetaService.js';
import { SearchService } from '@/core/SearchService.js';
import { FeaturedService } from '@/core/FeaturedService.js';
import { FanoutTimelineService } from '@/core/FanoutTimelineService.js';
import { UtilityService } from '@/core/UtilityService.js';
import { UserBlockingService } from '@/core/UserBlockingService.js';
import { isReply } from '@/misc/is-reply.js';
import { trackPromise } from '@/misc/promise-tracker.js';
<<<<<<< HEAD
import { NoteProhibitService } from '@/core/NoteProhibitService.js';
=======
import { isNotNull } from '@/misc/is-not-null.js';
import { IdentifiableError } from '@/misc/identifiable-error.js';
>>>>>>> 78ff90f2

type NotificationType = 'reply' | 'renote' | 'quote' | 'mention';

class NotificationManager {
	private notifier: { id: MiUser['id']; };
	private note: MiNote;
	private queue: {
		target: MiLocalUser['id'];
		reason: NotificationType;
	}[];

	constructor(
		private mutingsRepository: MutingsRepository,
		private notificationService: NotificationService,
		notifier: { id: MiUser['id']; },
		note: MiNote,
	) {
		this.notifier = notifier;
		this.note = note;
		this.queue = [];
	}

	@bindThis
	public push(notifiee: MiLocalUser['id'], reason: NotificationType) {
		// 自分自身へは通知しない
		if (this.notifier.id === notifiee) return;

		const exist = this.queue.find(x => x.target === notifiee);

		if (exist) {
			// 「メンションされているかつ返信されている」場合は、メンションとしての通知ではなく返信としての通知にする
			if (reason !== 'mention') {
				exist.reason = reason;
			}
		} else {
			this.queue.push({
				reason: reason,
				target: notifiee,
			});
		}
	}

	@bindThis
	public async notify() {
		for (const x of this.queue) {
			if (x.reason === 'renote') {
				this.notificationService.createNotification(x.target, 'renote', {
					noteId: this.note.id,
					targetNoteId: this.note.renoteId!,
				}, this.notifier.id);
			} else {
				this.notificationService.createNotification(x.target, x.reason, {
					noteId: this.note.id,
				}, this.notifier.id);
			}
		}
	}
}

type MinimumUser = {
	id: MiUser['id'];
	host: MiUser['host'];
	username: MiUser['username'];
	uri: MiUser['uri'];
};

type Option = {
	createdAt?: Date | null;
	name?: string | null;
	text?: string | null;
	reply?: MiNote | null;
	renote?: MiNote | null;
	files?: MiDriveFile[] | null;
	poll?: IPoll | null;
	localOnly?: boolean | null;
	reactionAcceptance?: MiNote['reactionAcceptance'];
	cw?: string | null;
	visibility?: string;
	visibleUsers?: MinimumUser[] | null;
	channel?: MiChannel | null;
	apMentions?: MinimumUser[] | null;
	apHashtags?: string[] | null;
	apEmojis?: string[] | null;
	uri?: string | null;
	url?: string | null;
	app?: MiApp | null;
};

@Injectable()
export class NoteCreateService implements OnApplicationShutdown {
	#shutdownController = new AbortController();

<<<<<<< HEAD
	public static ContainsProhibitedWordsError = class extends Error {};
	public static MatchedProhibitedPatternsError = class extends Error {};
	public static QuoteProhibitedUserError = class extends Error {};
	public static ReplyProhibitedUserError = class extends Error {};
	public static DirectMessageProhibitedUserError = class extends Error {};

=======
>>>>>>> 78ff90f2
	constructor(
		@Inject(DI.config)
		private config: Config,

		@Inject(DI.db)
		private db: DataSource,

		@Inject(DI.redisForTimelines)
		private redisForTimelines: Redis.Redis,

		@Inject(DI.usersRepository)
		private usersRepository: UsersRepository,

		@Inject(DI.notesRepository)
		private notesRepository: NotesRepository,

		@Inject(DI.mutingsRepository)
		private mutingsRepository: MutingsRepository,

		@Inject(DI.instancesRepository)
		private instancesRepository: InstancesRepository,

		@Inject(DI.userProfilesRepository)
		private userProfilesRepository: UserProfilesRepository,

		@Inject(DI.userListMembershipsRepository)
		private userListMembershipsRepository: UserListMembershipsRepository,

		@Inject(DI.channelsRepository)
		private channelsRepository: ChannelsRepository,

		@Inject(DI.noteThreadMutingsRepository)
		private noteThreadMutingsRepository: NoteThreadMutingsRepository,

		@Inject(DI.followingsRepository)
		private followingsRepository: FollowingsRepository,

		@Inject(DI.channelFollowingsRepository)
		private channelFollowingsRepository: ChannelFollowingsRepository,

		private userEntityService: UserEntityService,
		private noteEntityService: NoteEntityService,
		private idService: IdService,
		private globalEventService: GlobalEventService,
		private queueService: QueueService,
		private fanoutTimelineService: FanoutTimelineService,
		private noteReadService: NoteReadService,
		private notificationService: NotificationService,
		private relayService: RelayService,
		private federatedInstanceService: FederatedInstanceService,
		private hashtagService: HashtagService,
		private antennaService: AntennaService,
		private webhookService: WebhookService,
		private featuredService: FeaturedService,
		private remoteUserResolveService: RemoteUserResolveService,
		private apDeliverManagerService: ApDeliverManagerService,
		private apRendererService: ApRendererService,
		private roleService: RoleService,
		private metaService: MetaService,
		private searchService: SearchService,
		private notesChart: NotesChart,
		private perUserNotesChart: PerUserNotesChart,
		private activeUsersChart: ActiveUsersChart,
		private instanceChart: InstanceChart,
		private utilityService: UtilityService,
		private userBlockingService: UserBlockingService,
		private noteProhibitService: NoteProhibitService,
	) { }

	@bindThis
	public async create(user: {
		id: MiUser['id'];
		username: MiUser['username'];
		host: MiUser['host'];
		isBot: MiUser['isBot'];
		isCat: MiUser['isCat'];
	}, data: Option, silent = false): Promise<MiNote> {
		// チャンネル外にリプライしたら対象のスコープに合わせる
		// (クライアントサイドでやっても良い処理だと思うけどとりあえずサーバーサイドで)
		if (data.reply && data.channel && data.reply.channelId !== data.channel.id) {
			if (data.reply.channelId) {
				data.channel = await this.channelsRepository.findOneBy({ id: data.reply.channelId });
			} else {
				data.channel = null;
			}
		}

		// チャンネル内にリプライしたら対象のスコープに合わせる
		// (クライアントサイドでやっても良い処理だと思うけどとりあえずサーバーサイドで)
		if (data.reply && (data.channel == null) && data.reply.channelId) {
			data.channel = await this.channelsRepository.findOneBy({ id: data.reply.channelId });
		}

		if (data.createdAt == null) data.createdAt = new Date();
		if (data.visibility == null) data.visibility = 'public';
		if (data.localOnly == null) data.localOnly = false;
		if (data.channel != null) data.visibility = 'public';
		if (data.channel != null) data.visibleUsers = [];
		if (data.channel != null) data.localOnly = true;

		const meta = await this.metaService.fetch();
		const policies = await this.roleService.getUserPolicies(user.id);

		if (data.visibility === 'public' && data.channel == null) {
			const sensitiveWords = meta.sensitiveWords;
			if (this.utilityService.isKeyWordIncluded(data.cw ?? data.text ?? '', sensitiveWords)) {
				data.visibility = 'home';
			} else if (policies.canPublicNote === false) {
				data.visibility = 'home';
			}
		}

		const hasProhibitedWords = await this.checkProhibitedWordsContain({
			cw: data.cw,
			text: data.text,
			pollChoices: data.poll?.choices,
		}, meta.prohibitedWords);

		if (hasProhibitedWords) {
			throw new IdentifiableError('689ee33f-f97c-479a-ac49-1b9f8140af99', 'Note contains prohibited words');
		}

		const inSilencedInstance = this.utilityService.isSilencedHost(meta.silencedHosts, user.host);

		if (data.visibility === 'public' && inSilencedInstance && user.host !== null) {
			data.visibility = 'home';
		}

		if (data.renote) {
			// 引用/Renote可能なユーザーか調べる
			if (policies.canQuote === false) {
				throw new NoteCreateService.QuoteProhibitedUserError();
			}
			switch (data.renote.visibility) {
				case 'public':
					// public noteは無条件にrenote可能
					break;
				case 'home':
					// home noteはhome以下にrenote可能
					if (data.visibility === 'public') {
						data.visibility = 'home';
					}
					break;
				case 'followers':
					// 他人のfollowers noteはreject
					if (data.renote.userId !== user.id) {
						throw new Error('Renote target is not public or home');
					}

					// Renote対象がfollowersならfollowersにする
					data.visibility = 'followers';
					break;
				case 'specified':
					// specified / direct noteはreject
					throw new Error('Renote target is not public or home');
			}
		}

		// Check blocking
		if (data.renote && !this.isQuote(data)) {
			if (data.renote.userHost === null) {
				if (data.renote.userId !== user.id) {
					const blocked = await this.userBlockingService.checkBlocked(data.renote.userId, user.id);
					if (blocked) {
						throw new Error('blocked');
					}
				}
			}
		}

		// 返信対象がpublicではないならhomeにする
		if (data.reply && data.reply.visibility !== 'public' && data.visibility === 'public') {
			data.visibility = 'home';
		}

		// ローカルのみをRenoteしたらローカルのみにする
		if (data.renote && data.renote.localOnly && data.channel == null) {
			data.localOnly = true;
		}

		// ローカルのみにリプライしたらローカルのみにする
		if (data.reply && data.reply.localOnly && data.channel == null) {
			data.localOnly = true;
		}

		if (data.text) {
			if (data.text.length > DB_MAX_NOTE_TEXT_LENGTH) {
				data.text = data.text.slice(0, DB_MAX_NOTE_TEXT_LENGTH);
			}
			data.text = data.text.trim();
			if (data.text === '') {
				data.text = null;
			}
		} else {
			data.text = null;
		}

		let tags = data.apHashtags;
		let emojis = data.apEmojis;
		let mentionedUsers = data.apMentions;

		// Parse MFM if needed
		if (!tags || !emojis || !mentionedUsers) {
			const tokens = (data.text ? mfm.parse(data.text)! : []);
			const cwTokens = data.cw ? mfm.parse(data.cw)! : [];
			const choiceTokens = data.poll && data.poll.choices
				? concat(data.poll.choices.map(choice => mfm.parse(choice)!))
				: [];

			const combinedTokens = tokens.concat(cwTokens).concat(choiceTokens);

			tags = data.apHashtags ?? extractHashtags(combinedTokens);

			emojis = data.apEmojis ?? extractCustomEmojisFromMfm(combinedTokens);

			mentionedUsers = data.apMentions ?? await this.extractMentionedUsers(user, combinedTokens);
		}

		tags = tags.filter(tag => Array.from(tag).length <= 128).splice(0, 32);

		// 返信/メンション可能なユーザーか調べる
		// TODO リモートユーザーの自己メンションがここで引っかからないようにする
		if (data.reply && data.reply.userId !== user.id && (!policies.canReply)) {
			throw new NoteCreateService.ReplyProhibitedUserError();
		}
		if ((mentionedUsers.filter(u => user.host != null || u.id !== user.id || u.host != null).length > 0) && (!policies.canReply)) {
			throw new NoteCreateService.ReplyProhibitedUserError();
		}

		// DM可能なユーザーか調べる
		if (data.visibility === 'specified' && (
			(data.visibleUsers?.filter(u => u.id !== user.id).length ?? 0) ||
			(mentionedUsers.filter(u => user.host != null || u.id !== user.id || u.host != null).length > 0) ||
			(data.reply && data.reply.userId !== user.id)
		) && (!policies.canDirectMessage)) {
			throw new NoteCreateService.DirectMessageProhibitedUserError();
		}

		if (data.reply && (user.id !== data.reply.userId) && !mentionedUsers.some(u => u.id === data.reply!.userId)) {
			mentionedUsers.push(await this.usersRepository.findOneByOrFail({ id: data.reply!.userId }));
		}

		if (data.visibility === 'specified') {
			if (data.visibleUsers == null) throw new Error('invalid param');

			for (const u of data.visibleUsers) {
				if (!mentionedUsers.some(x => x.id === u.id)) {
					mentionedUsers.push(u);
				}
			}

			if (data.reply && !data.visibleUsers.some(x => x.id === data.reply!.userId)) {
				data.visibleUsers.push(await this.usersRepository.findOneByOrFail({ id: data.reply!.userId }));
			}
		}

<<<<<<< HEAD
		if (await this.noteProhibitService.isProhibitedNote({
			userId: user.id,
			text: data.text,
			reply: data.reply ?? null,
			renote: data.renote ?? null,
			mentions: mentionedUsers.map(v => { return { username: v.username, host: v.host }; }),
			hashtags: tags,
			files: data.files ?? null,
		})) {
			throw new NoteCreateService.MatchedProhibitedPatternsError();
=======
		if (mentionedUsers.length > 0 && mentionedUsers.length > (await this.roleService.getUserPolicies(user.id)).mentionLimit) {
			throw new IdentifiableError('9f466dab-c856-48cd-9e65-ff90ff750580', 'Note contains too many mentions');
>>>>>>> 78ff90f2
		}

		const note = await this.insertNote(user, data, tags, emojis, mentionedUsers);

		setImmediate('post created', { signal: this.#shutdownController.signal }).then(
			() => this.postNoteCreated(note, user, data, silent, tags!, mentionedUsers!),
			() => { /* aborted, ignore this */ },
		);

		return note;
	}

	@bindThis
	private async insertNote(user: { id: MiUser['id']; host: MiUser['host']; }, data: Option, tags: string[], emojis: string[], mentionedUsers: MinimumUser[]) {
		const insert = new MiNote({
			id: this.idService.gen(data.createdAt?.getTime()),
			fileIds: data.files ? data.files.map(file => file.id) : [],
			replyId: data.reply ? data.reply.id : null,
			renoteId: data.renote ? data.renote.id : null,
			channelId: data.channel ? data.channel.id : null,
			threadId: data.reply
				? data.reply.threadId
					? data.reply.threadId
					: data.reply.id
				: null,
			name: data.name,
			text: data.text,
			hasPoll: data.poll != null,
			cw: data.cw ?? null,
			tags: tags.map(tag => normalizeForSearch(tag)),
			emojis,
			userId: user.id,
			localOnly: data.localOnly!,
			reactionAcceptance: data.reactionAcceptance,
			visibility: data.visibility as any,
			visibleUserIds: data.visibility === 'specified'
				? data.visibleUsers
					? data.visibleUsers.map(u => u.id)
					: []
				: [],

			attachedFileTypes: data.files ? data.files.map(file => file.type) : [],

			// 以下非正規化データ
			replyUserId: data.reply ? data.reply.userId : null,
			replyUserHost: data.reply ? data.reply.userHost : null,
			renoteUserId: data.renote ? data.renote.userId : null,
			renoteUserHost: data.renote ? data.renote.userHost : null,
			userHost: user.host,
		});

		if (data.uri != null) insert.uri = data.uri;
		if (data.url != null) insert.url = data.url;

		// Append mentions data
		if (mentionedUsers.length > 0) {
			insert.mentions = mentionedUsers.map(u => u.id);
			const profiles = await this.userProfilesRepository.findBy({ userId: In(insert.mentions) });
			insert.mentionedRemoteUsers = JSON.stringify(mentionedUsers.filter(u => this.userEntityService.isRemoteUser(u)).map(u => {
				const profile = profiles.find(p => p.userId === u.id);
				const url = profile != null ? profile.url : null;
				return {
					uri: u.uri,
					url: url ?? undefined,
					username: u.username,
					host: u.host,
				} as IMentionedRemoteUsers[0];
			}));
		}

		// 投稿を作成
		try {
			if (insert.hasPoll) {
				// Start transaction
				await this.db.transaction(async transactionalEntityManager => {
					await transactionalEntityManager.insert(MiNote, insert);

					const poll = new MiPoll({
						noteId: insert.id,
						choices: data.poll!.choices,
						expiresAt: data.poll!.expiresAt,
						multiple: data.poll!.multiple,
						votes: new Array(data.poll!.choices.length).fill(0),
						noteVisibility: insert.visibility,
						userId: user.id,
						userHost: user.host,
					});

					await transactionalEntityManager.insert(MiPoll, poll);
				});
			} else {
				await this.notesRepository.insert(insert);
			}

			return insert;
		} catch (e) {
			// duplicate key error
			if (isDuplicateKeyValueError(e)) {
				const err = new Error('Duplicated note');
				err.name = 'duplicated';
				throw err;
			}

			console.error(e);

			throw e;
		}
	}

	@bindThis
	private async postNoteCreated(note: MiNote, user: {
		id: MiUser['id'];
		username: MiUser['username'];
		host: MiUser['host'];
		isBot: MiUser['isBot'];
	}, data: Option, silent: boolean, tags: string[], mentionedUsers: MinimumUser[]) {
		const meta = await this.metaService.fetch();

		this.notesChart.update(note, true);
		if (meta.enableChartsForRemoteUser || (user.host == null)) {
			this.perUserNotesChart.update(user, note, true);
		}

		// Register host
		if (this.userEntityService.isRemoteUser(user)) {
			this.federatedInstanceService.fetch(user.host).then(async i => {
				this.instancesRepository.increment({ id: i.id }, 'notesCount', 1);
				if ((await this.metaService.fetch()).enableChartsForFederatedInstances) {
					this.instanceChart.updateNote(i.host, note, true);
				}
			});
		}

		// ハッシュタグ更新
		if (data.visibility === 'public' || data.visibility === 'home') {
			this.hashtagService.updateHashtags(user, tags);
		}

		// Increment notes count (user)
		this.incNotesCountOfUser(user);

		this.pushToTl(note, user);

		this.antennaService.addNoteToAntennas(note, user);

		if (data.reply) {
			this.saveReply(data.reply, note);
		}

		if (data.reply == null) {
			// TODO: キャッシュ
			this.followingsRepository.findBy({
				followeeId: user.id,
				notify: 'normal',
			}).then(followings => {
				if (note.visibility !== 'specified') {
					for (const following of followings) {
						// TODO: ワードミュート考慮
						this.notificationService.createNotification(following.followerId, 'note', {
							noteId: note.id,
						}, user.id);
					}
				}
			});
		}

		if (data.renote && data.renote.userId !== user.id && !user.isBot) {
			this.incRenoteCount(data.renote);
		}

		if (data.poll && data.poll.expiresAt) {
			const delay = data.poll.expiresAt.getTime() - Date.now();
			this.queueService.endedPollNotificationQueue.add(note.id, {
				noteId: note.id,
			}, {
				delay,
				removeOnComplete: true,
			});
		}

		if (!silent) {
			if (this.userEntityService.isLocalUser(user)) this.activeUsersChart.write(user);

			// 未読通知を作成
			if (data.visibility === 'specified') {
				if (data.visibleUsers == null) throw new Error('invalid param');

				for (const u of data.visibleUsers) {
					// ローカルユーザーのみ
					if (!this.userEntityService.isLocalUser(u)) continue;

					this.noteReadService.insertNoteUnread(u.id, note, {
						isSpecified: true,
						isMentioned: false,
					});
				}
			} else {
				for (const u of mentionedUsers) {
					// ローカルユーザーのみ
					if (!this.userEntityService.isLocalUser(u)) continue;

					this.noteReadService.insertNoteUnread(u.id, note, {
						isSpecified: false,
						isMentioned: true,
					});
				}
			}

			// Pack the note
			const noteObj = await this.noteEntityService.pack(note, null, { skipHide: true, withReactionAndUserPairCache: true });

			this.globalEventService.publishNotesStream(noteObj);

			this.roleService.addNoteToRoleTimeline(noteObj);

			this.webhookService.getActiveWebhooks().then(webhooks => {
				webhooks = webhooks.filter(x => x.userId === user.id && x.on.includes('note'));
				for (const webhook of webhooks) {
					this.queueService.webhookDeliver(webhook, 'note', {
						note: noteObj,
					});
				}
			});

			const nm = new NotificationManager(this.mutingsRepository, this.notificationService, user, note);

			await this.createMentionedEvents(mentionedUsers, note, nm);

			// If has in reply to note
			if (data.reply) {
				// 通知
				if (data.reply.userHost === null) {
					const isThreadMuted = await this.noteThreadMutingsRepository.exists({
						where: {
							userId: data.reply.userId,
							threadId: data.reply.threadId ?? data.reply.id,
						},
					});

					if (!isThreadMuted) {
						nm.push(data.reply.userId, 'reply');
						this.globalEventService.publishMainStream(data.reply.userId, 'reply', noteObj);

						const webhooks = (await this.webhookService.getActiveWebhooks()).filter(x => x.userId === data.reply!.userId && x.on.includes('reply'));
						for (const webhook of webhooks) {
							this.queueService.webhookDeliver(webhook, 'reply', {
								note: noteObj,
							});
						}
					}
				}
			}

			// If it is renote
			if (data.renote) {
				const type = this.isQuote(data) ? 'quote' : 'renote';

				// Notify
				if (data.renote.userHost === null) {
					nm.push(data.renote.userId, type);
				}

				// Publish event
				if ((user.id !== data.renote.userId) && data.renote.userHost === null) {
					this.globalEventService.publishMainStream(data.renote.userId, 'renote', noteObj);

					const webhooks = (await this.webhookService.getActiveWebhooks()).filter(x => x.userId === data.renote!.userId && x.on.includes('renote'));
					for (const webhook of webhooks) {
						this.queueService.webhookDeliver(webhook, 'renote', {
							note: noteObj,
						});
					}
				}
			}

			nm.notify();

			//#region AP deliver
			if (this.userEntityService.isLocalUser(user)) {
				(async () => {
					const noteActivity = await this.renderNoteOrRenoteActivity(data, note);
					const dm = this.apDeliverManagerService.createDeliverManager(user, noteActivity);

					// メンションされたリモートユーザーに配送
					for (const u of mentionedUsers.filter(u => this.userEntityService.isRemoteUser(u))) {
						dm.addDirectRecipe(u as MiRemoteUser);
					}

					// 投稿がリプライかつ投稿者がローカルユーザーかつリプライ先の投稿の投稿者がリモートユーザーなら配送
					if (data.reply && data.reply.userHost !== null) {
						const u = await this.usersRepository.findOneBy({ id: data.reply.userId });
						if (u && this.userEntityService.isRemoteUser(u)) dm.addDirectRecipe(u);
					}

					// 投稿がRenoteかつ投稿者がローカルユーザーかつRenote元の投稿の投稿者がリモートユーザーなら配送
					if (data.renote && data.renote.userHost !== null) {
						const u = await this.usersRepository.findOneBy({ id: data.renote.userId });
						if (u && this.userEntityService.isRemoteUser(u)) dm.addDirectRecipe(u);
					}

					// フォロワーに配送
					if (['public', 'home', 'followers'].includes(note.visibility)) {
						dm.addFollowersRecipe();
					}

					if (['public'].includes(note.visibility)) {
						this.relayService.deliverToRelays(user, noteActivity);
					}

					trackPromise(dm.execute());
				})();
			}
			//#endregion
		}

		if (data.channel) {
			this.channelsRepository.increment({ id: data.channel.id }, 'notesCount', 1);
			this.channelsRepository.update(data.channel.id, {
				lastNotedAt: new Date(),
			});

			this.notesRepository.countBy({
				userId: user.id,
				channelId: data.channel.id,
			}).then(count => {
				// この処理が行われるのはノート作成後なので、ノートが一つしかなかったら最初の投稿だと判断できる
				// TODO: とはいえノートを削除して何回も投稿すればその分だけインクリメントされる雑さもあるのでどうにかしたい
				if (count === 1) {
					this.channelsRepository.increment({ id: data.channel!.id }, 'usersCount', 1);
				}
			});
		}

		// Register to search database
		this.index(note);
	}

	@bindThis
	private isQuote(note: Option): note is Option & { renote: MiNote } {
		// sync with misc/is-quote.ts
		return !!note.renote && (!!note.text || !!note.cw || (!!note.files && !!note.files.length) || !!note.poll);
	}

	@bindThis
	private incRenoteCount(renote: MiNote) {
		this.notesRepository.createQueryBuilder().update()
			.set({
				renoteCount: () => '"renoteCount" + 1',
			})
			.where('id = :id', { id: renote.id })
			.execute();

		// 30%の確率、3日以内に投稿されたノートの場合ハイライト用ランキング更新
		if (Math.random() < 0.3 && (Date.now() - this.idService.parse(renote.id).date.getTime()) < 1000 * 60 * 60 * 24 * 3) {
			if (renote.channelId != null) {
				if (renote.replyId == null) {
					this.featuredService.updateInChannelNotesRanking(renote.channelId, renote.id, 5);
				}
			} else {
				if (renote.visibility === 'public' && renote.userHost == null && renote.replyId == null) {
					this.featuredService.updateGlobalNotesRanking(renote.id, 5);
					this.featuredService.updatePerUserNotesRanking(renote.userId, renote.id, 5);
				}
			}
		}
	}

	@bindThis
	private async createMentionedEvents(mentionedUsers: MinimumUser[], note: MiNote, nm: NotificationManager) {
		for (const u of mentionedUsers.filter(u => this.userEntityService.isLocalUser(u))) {
			const isThreadMuted = await this.noteThreadMutingsRepository.exists({
				where: {
					userId: u.id,
					threadId: note.threadId ?? note.id,
				},
			});

			if (isThreadMuted) {
				continue;
			}

			const detailPackedNote = await this.noteEntityService.pack(note, u, {
				detail: true,
			});

			this.globalEventService.publishMainStream(u.id, 'mention', detailPackedNote);

			const webhooks = (await this.webhookService.getActiveWebhooks()).filter(x => x.userId === u.id && x.on.includes('mention'));
			for (const webhook of webhooks) {
				this.queueService.webhookDeliver(webhook, 'mention', {
					note: detailPackedNote,
				});
			}

			// Create notification
			nm.push(u.id, 'mention');
		}
	}

	@bindThis
	private saveReply(reply: MiNote, note: MiNote) {
		this.notesRepository.increment({ id: reply.id }, 'repliesCount', 1);
	}

	@bindThis
	private async renderNoteOrRenoteActivity(data: Option, note: MiNote) {
		if (data.localOnly) return null;

		const content = data.renote && !this.isQuote(data)
			? this.apRendererService.renderAnnounce(data.renote.uri ? data.renote.uri : `${this.config.url}/notes/${data.renote.id}`, note)
			: this.apRendererService.renderCreate(await this.apRendererService.renderNote(note, false), note);

		return this.apRendererService.addContext(content);
	}

	@bindThis
	private index(note: MiNote) {
		if (note.text == null && note.cw == null) return;

		this.searchService.indexNote(note);
	}

	@bindThis
	private incNotesCountOfUser(user: { id: MiUser['id']; }) {
		this.usersRepository.createQueryBuilder().update()
			.set({
				updatedAt: new Date(),
				notesCount: () => '"notesCount" + 1',
			})
			.where('id = :id', { id: user.id })
			.execute();
	}

	@bindThis
	private async extractMentionedUsers(user: { host: MiUser['host']; }, tokens: mfm.MfmNode[]): Promise<MiUser[]> {
		if (tokens == null) return [];

		const mentions = extractMentions(tokens);
		let mentionedUsers = (await Promise.all(mentions.map(m =>
			this.remoteUserResolveService.resolveUser(m.username, m.host ?? user.host).catch(() => null),
		))).filter(isNotNull);

		// Drop duplicate users
		mentionedUsers = mentionedUsers.filter((u, i, self) =>
			i === self.findIndex(u2 => u.id === u2.id),
		);

		return mentionedUsers;
	}

	@bindThis
	private async pushToTl(note: MiNote, user: { id: MiUser['id']; host: MiUser['host']; }) {
		const meta = await this.metaService.fetch();
		if (!meta.enableFanoutTimeline) return;

		const r = this.redisForTimelines.pipeline();

		if (note.channelId) {
			this.fanoutTimelineService.push(`channelTimeline:${note.channelId}`, note.id, this.config.perChannelMaxNoteCacheCount, r);

			this.fanoutTimelineService.push(`userTimelineWithChannel:${user.id}`, note.id, note.userHost == null ? meta.perLocalUserUserTimelineCacheMax : meta.perRemoteUserUserTimelineCacheMax, r);

			const channelFollowings = await this.channelFollowingsRepository.find({
				where: {
					followeeId: note.channelId,
				},
				select: ['followerId'],
			});

			for (const channelFollowing of channelFollowings) {
				this.fanoutTimelineService.push(`homeTimeline:${channelFollowing.followerId}`, note.id, meta.perUserHomeTimelineCacheMax, r);
				if (note.fileIds.length > 0) {
					this.fanoutTimelineService.push(`homeTimelineWithFiles:${channelFollowing.followerId}`, note.id, meta.perUserHomeTimelineCacheMax / 2, r);
				}
			}
		} else {
			// TODO: キャッシュ？
			// eslint-disable-next-line prefer-const
			let [followings, userListMemberships] = await Promise.all([
				this.followingsRepository.find({
					where: {
						followeeId: user.id,
						followerHost: IsNull(),
						isFollowerHibernated: false,
					},
					select: ['followerId', 'withReplies'],
				}),
				this.userListMembershipsRepository.find({
					where: {
						userId: user.id,
					},
					select: ['userListId', 'userListUserId', 'withReplies'],
				}),
			]);

			if (note.visibility === 'followers') {
				// TODO: 重そうだから何とかしたい Set 使う？
				userListMemberships = userListMemberships.filter(x => x.userListUserId === user.id || followings.some(f => f.followerId === x.userListUserId));
			}

			// TODO: あまりにも数が多いと redisPipeline.exec に失敗する(理由は不明)ため、3万件程度を目安に分割して実行するようにする
			for (const following of followings) {
				// 基本的にvisibleUserIdsには自身のidが含まれている前提であること
				if (note.visibility === 'specified' && !note.visibleUserIds.some(v => v === following.followerId)) continue;

				// 「自分自身への返信 or そのフォロワーへの返信」のどちらでもない場合
				if (isReply(note, following.followerId)) {
					if (!following.withReplies) continue;
				}

				this.fanoutTimelineService.push(`homeTimeline:${following.followerId}`, note.id, meta.perUserHomeTimelineCacheMax, r);
				if (note.fileIds.length > 0) {
					this.fanoutTimelineService.push(`homeTimelineWithFiles:${following.followerId}`, note.id, meta.perUserHomeTimelineCacheMax / 2, r);
				}
			}

			for (const userListMembership of userListMemberships) {
				// ダイレクトのとき、そのリストが対象外のユーザーの場合
				if (
					note.visibility === 'specified' &&
					note.userId !== userListMembership.userListUserId &&
					!note.visibleUserIds.some(v => v === userListMembership.userListUserId)
				) continue;

				// 「自分自身への返信 or そのリストの作成者への返信」のどちらでもない場合
				if (isReply(note, userListMembership.userListUserId)) {
					if (!userListMembership.withReplies) continue;
				}

				this.fanoutTimelineService.push(`userListTimeline:${userListMembership.userListId}`, note.id, meta.perUserListTimelineCacheMax, r);
				if (note.fileIds.length > 0) {
					this.fanoutTimelineService.push(`userListTimelineWithFiles:${userListMembership.userListId}`, note.id, meta.perUserListTimelineCacheMax / 2, r);
				}
			}

			if (note.visibility !== 'specified' || !note.visibleUserIds.some(v => v === user.id)) { // 自分自身のHTL
				this.fanoutTimelineService.push(`homeTimeline:${user.id}`, note.id, meta.perUserHomeTimelineCacheMax, r);
				if (note.fileIds.length > 0) {
					this.fanoutTimelineService.push(`homeTimelineWithFiles:${user.id}`, note.id, meta.perUserHomeTimelineCacheMax / 2, r);
				}
			}

			// 自分自身以外への返信
			if (isReply(note)) {
				this.fanoutTimelineService.push(`userTimelineWithReplies:${user.id}`, note.id, note.userHost == null ? meta.perLocalUserUserTimelineCacheMax : meta.perRemoteUserUserTimelineCacheMax, r);

				if (note.visibility === 'public' && note.userHost == null) {
					this.fanoutTimelineService.push('localTimelineWithReplies', note.id, 300, r);
					if (note.replyUserHost == null) {
						this.fanoutTimelineService.push(`localTimelineWithReplyTo:${note.replyUserId}`, note.id, 300 / 10, r);
					}
				}
			} else {
				this.fanoutTimelineService.push(`userTimeline:${user.id}`, note.id, note.userHost == null ? meta.perLocalUserUserTimelineCacheMax : meta.perRemoteUserUserTimelineCacheMax, r);
				if (note.fileIds.length > 0) {
					this.fanoutTimelineService.push(`userTimelineWithFiles:${user.id}`, note.id, note.userHost == null ? meta.perLocalUserUserTimelineCacheMax / 2 : meta.perRemoteUserUserTimelineCacheMax / 2, r);
				}

				if (note.visibility === 'public' && note.userHost == null) {
					this.fanoutTimelineService.push('localTimeline', note.id, 1000, r);
					if (note.fileIds.length > 0) {
						this.fanoutTimelineService.push('localTimelineWithFiles', note.id, 500, r);
					}
				}
			}

			if (Math.random() < 0.1) {
				process.nextTick(() => {
					this.checkHibernation(followings);
				});
			}
		}

		r.exec();
	}

	@bindThis
	public async checkHibernation(followings: MiFollowing[]) {
		if (followings.length === 0) return;

		const shuffle = (array: MiFollowing[]) => {
			for (let i = array.length - 1; i > 0; i--) {
				const j = Math.floor(Math.random() * (i + 1));
				[array[i], array[j]] = [array[j], array[i]];
			}
			return array;
		};

		// ランダムに最大1000件サンプリング
		const samples = shuffle(followings).slice(0, Math.min(followings.length, 1000));

		const hibernatedUsers = await this.usersRepository.find({
			where: {
				id: In(samples.map(x => x.followerId)),
				lastActiveDate: LessThan(new Date(Date.now() - (1000 * 60 * 60 * 24 * 50))),
			},
			select: ['id'],
		});

		if (hibernatedUsers.length > 0) {
			this.usersRepository.update({
				id: In(hibernatedUsers.map(x => x.id)),
			}, {
				isHibernated: true,
			});

			this.followingsRepository.update({
				followerId: In(hibernatedUsers.map(x => x.id)),
			}, {
				isFollowerHibernated: true,
			});
		}
	}

	public async checkProhibitedWordsContain(content: Parameters<UtilityService['concatNoteContentsForKeyWordCheck']>[0], prohibitedWords?: string[]) {
		if (prohibitedWords == null) {
			prohibitedWords = (await this.metaService.fetch()).prohibitedWords;
		}

		if (
			this.utilityService.isKeyWordIncluded(
				this.utilityService.concatNoteContentsForKeyWordCheck(content),
				prohibitedWords,
			)
		) {
			return true;
		}

		return false;
	}

	@bindThis
	public dispose(): void {
		this.#shutdownController.abort();
	}

	@bindThis
	public onApplicationShutdown(signal?: string | undefined): void {
		this.dispose();
	}
}<|MERGE_RESOLUTION|>--- conflicted
+++ resolved
@@ -59,12 +59,9 @@
 import { UserBlockingService } from '@/core/UserBlockingService.js';
 import { isReply } from '@/misc/is-reply.js';
 import { trackPromise } from '@/misc/promise-tracker.js';
-<<<<<<< HEAD
-import { NoteProhibitService } from '@/core/NoteProhibitService.js';
-=======
 import { isNotNull } from '@/misc/is-not-null.js';
 import { IdentifiableError } from '@/misc/identifiable-error.js';
->>>>>>> 78ff90f2
+import { NoteProhibitService } from '@/core/NoteProhibitService.js';
 
 type NotificationType = 'reply' | 'renote' | 'quote' | 'mention';
 
@@ -156,16 +153,11 @@
 @Injectable()
 export class NoteCreateService implements OnApplicationShutdown {
 	#shutdownController = new AbortController();
-
-<<<<<<< HEAD
-	public static ContainsProhibitedWordsError = class extends Error {};
 	public static MatchedProhibitedPatternsError = class extends Error {};
 	public static QuoteProhibitedUserError = class extends Error {};
 	public static ReplyProhibitedUserError = class extends Error {};
 	public static DirectMessageProhibitedUserError = class extends Error {};
 
-=======
->>>>>>> 78ff90f2
 	constructor(
 		@Inject(DI.config)
 		private config: Config,
@@ -422,7 +414,10 @@
 			}
 		}
 
-<<<<<<< HEAD
+		if (mentionedUsers.length > 0 && mentionedUsers.length > (await this.roleService.getUserPolicies(user.id)).mentionLimit) {
+			throw new IdentifiableError('9f466dab-c856-48cd-9e65-ff90ff750580', 'Note contains too many mentions');
+		}
+
 		if (await this.noteProhibitService.isProhibitedNote({
 			userId: user.id,
 			text: data.text,
@@ -433,10 +428,6 @@
 			files: data.files ?? null,
 		})) {
 			throw new NoteCreateService.MatchedProhibitedPatternsError();
-=======
-		if (mentionedUsers.length > 0 && mentionedUsers.length > (await this.roleService.getUserPolicies(user.id)).mentionLimit) {
-			throw new IdentifiableError('9f466dab-c856-48cd-9e65-ff90ff750580', 'Note contains too many mentions');
->>>>>>> 78ff90f2
 		}
 
 		const note = await this.insertNote(user, data, tags, emojis, mentionedUsers);
