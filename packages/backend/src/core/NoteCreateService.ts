/*
 * SPDX-FileCopyrightText: syuilo and misskey-project
 * SPDX-License-Identifier: AGPL-3.0-only
 */

import { setImmediate } from 'node:timers/promises';
import * as mfm from 'mfm-js';
import { In, DataSource, IsNull, LessThan } from 'typeorm';
import * as Redis from 'ioredis';
import { Inject, Injectable, OnApplicationShutdown } from '@nestjs/common';
import { extractMentions } from '@/misc/extract-mentions.js';
import { extractCustomEmojisFromMfm } from '@/misc/extract-custom-emojis-from-mfm.js';
import { extractHashtags } from '@/misc/extract-hashtags.js';
import type { IMentionedRemoteUsers } from '@/models/Note.js';
import { MiNote } from '@/models/Note.js';
import type { ChannelFollowingsRepository, ChannelsRepository, FollowingsRepository, InstancesRepository, MiFollowing, MiMeta, MutingsRepository, NotesRepository, NoteThreadMutingsRepository, UserListMembershipsRepository, UserProfilesRepository, UsersRepository } from '@/models/_.js';
import type { MiDriveFile } from '@/models/DriveFile.js';
import type { MiApp } from '@/models/App.js';
import { concat } from '@/misc/prelude/array.js';
import { IdService } from '@/core/IdService.js';
import type { MiUser, MiLocalUser, MiRemoteUser } from '@/models/User.js';
import type { IPoll } from '@/models/Poll.js';
import { MiPoll } from '@/models/Poll.js';
import { isDuplicateKeyValueError } from '@/misc/is-duplicate-key-value-error.js';
import type { MiChannel } from '@/models/Channel.js';
import { normalizeForSearch } from '@/misc/normalize-for-search.js';
import { RelayService } from '@/core/RelayService.js';
import { FederatedInstanceService } from '@/core/FederatedInstanceService.js';
import { DI } from '@/di-symbols.js';
import type { Config } from '@/config.js';
import NotesChart from '@/core/chart/charts/notes.js';
import PerUserNotesChart from '@/core/chart/charts/per-user-notes.js';
import InstanceChart from '@/core/chart/charts/instance.js';
import ActiveUsersChart from '@/core/chart/charts/active-users.js';
import { GlobalEventService } from '@/core/GlobalEventService.js';
import { NotificationService } from '@/core/NotificationService.js';
import { UserWebhookService } from '@/core/UserWebhookService.js';
import { HashtagService } from '@/core/HashtagService.js';
import { AntennaService } from '@/core/AntennaService.js';
import { QueueService } from '@/core/QueueService.js';
import { NoteEntityService } from '@/core/entities/NoteEntityService.js';
import { UserEntityService } from '@/core/entities/UserEntityService.js';
import { ApRendererService } from '@/core/activitypub/ApRendererService.js';
import { ApDeliverManagerService } from '@/core/activitypub/ApDeliverManagerService.js';
import { NoteReadService } from '@/core/NoteReadService.js';
import { RemoteUserResolveService } from '@/core/RemoteUserResolveService.js';
import { bindThis } from '@/decorators.js';
import { DB_MAX_NOTE_TEXT_LENGTH } from '@/const.js';
import { RoleService } from '@/core/RoleService.js';
import { SearchService } from '@/core/SearchService.js';
import { FeaturedService } from '@/core/FeaturedService.js';
import { FanoutTimelineService } from '@/core/FanoutTimelineService.js';
import { UtilityService } from '@/core/UtilityService.js';
import { UserBlockingService } from '@/core/UserBlockingService.js';
import { isReply } from '@/misc/is-reply.js';
import { trackPromise } from '@/misc/promise-tracker.js';
import { IdentifiableError } from '@/misc/identifiable-error.js';
import { NoteProhibitService } from '@/core/NoteProhibitService.js';
import { CollapsedQueue } from '@/misc/collapsed-queue.js';
import { CacheService } from '@/core/CacheService.js';

type NotificationType = 'reply' | 'renote' | 'quote' | 'mention';

class NotificationManager {
	private notifier: { id: MiUser['id']; };
	private note: MiNote;
	private queue: {
		target: MiLocalUser['id'];
		reason: NotificationType;
	}[];

	constructor(
		private mutingsRepository: MutingsRepository,
		private notificationService: NotificationService,
		notifier: { id: MiUser['id']; },
		note: MiNote,
	) {
		this.notifier = notifier;
		this.note = note;
		this.queue = [];
	}

	@bindThis
	public push(notifiee: MiLocalUser['id'], reason: NotificationType) {
		// 自分自身へは通知しない
		if (this.notifier.id === notifiee) return;

		const exist = this.queue.find(x => x.target === notifiee);

		if (exist) {
			// 「メンションされているかつ返信されている」場合は、メンションとしての通知ではなく返信としての通知にする
			if (reason !== 'mention') {
				exist.reason = reason;
			}
		} else {
			this.queue.push({
				reason: reason,
				target: notifiee,
			});
		}
	}

	@bindThis
	public async notify() {
		for (const x of this.queue) {
			if (x.reason === 'renote') {
				this.notificationService.createNotification(x.target, 'renote', {
					noteId: this.note.id,
					targetNoteId: this.note.renoteId!,
				}, this.notifier.id);
			} else {
				this.notificationService.createNotification(x.target, x.reason, {
					noteId: this.note.id,
				}, this.notifier.id);
			}
		}
	}
}

type MinimumUser = {
	id: MiUser['id'];
	host: MiUser['host'];
	username: MiUser['username'];
	uri: MiUser['uri'];
};

type Option = {
	createdAt?: Date | null;
	name?: string | null;
	text?: string | null;
	reply?: MiNote | null;
	renote?: MiNote | null;
	files?: MiDriveFile[] | null;
	poll?: IPoll | null;
	localOnly?: boolean | null;
	reactionAcceptance?: MiNote['reactionAcceptance'];
	cw?: string | null;
	visibility?: string;
	visibleUsers?: MinimumUser[] | null;
	channel?: MiChannel | null;
	apMentions?: MinimumUser[] | null;
	apHashtags?: string[] | null;
	apEmojis?: string[] | null;
	uri?: string | null;
	url?: string | null;
	app?: MiApp | null;
};

@Injectable()
export class NoteCreateService implements OnApplicationShutdown {
	#shutdownController = new AbortController();
	public static MatchedProhibitedPatternsError = class extends Error {};
	public static QuoteProhibitedUserError = class extends Error {};
	public static ReplyProhibitedUserError = class extends Error {};
	public static DirectMessageProhibitedUserError = class extends Error {};
	public static AttachFileProhibitedUserError = class extends Error {};
	private updateNotesCountQueue: CollapsedQueue<MiNote['id'], number>;

	constructor(
		@Inject(DI.config)
		private config: Config,

		@Inject(DI.meta)
		private meta: MiMeta,

		@Inject(DI.db)
		private db: DataSource,

		@Inject(DI.redisForTimelines)
		private redisForTimelines: Redis.Redis,

		@Inject(DI.usersRepository)
		private usersRepository: UsersRepository,

		@Inject(DI.notesRepository)
		private notesRepository: NotesRepository,

		@Inject(DI.mutingsRepository)
		private mutingsRepository: MutingsRepository,

		@Inject(DI.instancesRepository)
		private instancesRepository: InstancesRepository,

		@Inject(DI.userProfilesRepository)
		private userProfilesRepository: UserProfilesRepository,

		@Inject(DI.userListMembershipsRepository)
		private userListMembershipsRepository: UserListMembershipsRepository,

		@Inject(DI.channelsRepository)
		private channelsRepository: ChannelsRepository,

		@Inject(DI.noteThreadMutingsRepository)
		private noteThreadMutingsRepository: NoteThreadMutingsRepository,

		@Inject(DI.followingsRepository)
		private followingsRepository: FollowingsRepository,

		@Inject(DI.channelFollowingsRepository)
		private channelFollowingsRepository: ChannelFollowingsRepository,

		private userEntityService: UserEntityService,
		private noteEntityService: NoteEntityService,
		private idService: IdService,
		private globalEventService: GlobalEventService,
		private queueService: QueueService,
		private fanoutTimelineService: FanoutTimelineService,
		private noteReadService: NoteReadService,
		private notificationService: NotificationService,
		private relayService: RelayService,
		private federatedInstanceService: FederatedInstanceService,
		private hashtagService: HashtagService,
		private antennaService: AntennaService,
		private webhookService: UserWebhookService,
		private featuredService: FeaturedService,
		private remoteUserResolveService: RemoteUserResolveService,
		private apDeliverManagerService: ApDeliverManagerService,
		private apRendererService: ApRendererService,
		private roleService: RoleService,
		private searchService: SearchService,
		private notesChart: NotesChart,
		private perUserNotesChart: PerUserNotesChart,
		private activeUsersChart: ActiveUsersChart,
		private instanceChart: InstanceChart,
		private utilityService: UtilityService,
		private userBlockingService: UserBlockingService,
<<<<<<< HEAD
		private noteProhibitService: NoteProhibitService,
=======
		private cacheService: CacheService,
>>>>>>> 551040ed
	) {
		this.updateNotesCountQueue = new CollapsedQueue(process.env.NODE_ENV !== 'test' ? 60 * 1000 * 5 : 0, this.collapseNotesCount, this.performUpdateNotesCount);
	}

	@bindThis
	public async create(user: {
		id: MiUser['id'];
		username: MiUser['username'];
		host: MiUser['host'];
		isBot: MiUser['isBot'];
		isCat: MiUser['isCat'];
	}, data: Option, silent = false): Promise<MiNote> {
		// チャンネル外にリプライしたら対象のスコープに合わせる
		// (クライアントサイドでやっても良い処理だと思うけどとりあえずサーバーサイドで)
		if (data.reply && data.channel && data.reply.channelId !== data.channel.id) {
			if (data.reply.channelId) {
				data.channel = await this.channelsRepository.findOneBy({ id: data.reply.channelId });
			} else {
				data.channel = null;
			}
		}

		// チャンネル内にリプライしたら対象のスコープに合わせる
		// (クライアントサイドでやっても良い処理だと思うけどとりあえずサーバーサイドで)
		if (data.reply && (data.channel == null) && data.reply.channelId) {
			data.channel = await this.channelsRepository.findOneBy({ id: data.reply.channelId });
		}

		if (data.createdAt == null) data.createdAt = new Date();
		if (data.visibility == null) data.visibility = 'public';
		if (data.localOnly == null) data.localOnly = false;
		if (data.channel != null) data.visibility = 'public';
		if (data.channel != null) data.visibleUsers = [];
		if (data.channel != null) data.localOnly = true;
		const policies = await this.roleService.getUserPolicies(user.id);

		if (data.visibility === 'public' && data.channel == null) {
			const sensitiveWords = this.meta.sensitiveWords;
			if (this.utilityService.isKeyWordIncluded(data.cw ?? data.text ?? '', sensitiveWords)) {
				data.visibility = 'home';
			} else if (policies.canPublicNote === false) {
				data.visibility = 'home';
			}
		}

		const hasProhibitedWords = this.checkProhibitedWordsContain({
			cw: data.cw,
			text: data.text,
			pollChoices: data.poll?.choices,
		}, this.meta.prohibitedWords);

		if (hasProhibitedWords) {
			throw new IdentifiableError('689ee33f-f97c-479a-ac49-1b9f8140af99', 'Note contains prohibited words');
		}

		const inSilencedInstance = this.utilityService.isSilencedHost(this.meta.silencedHosts, user.host);

		if (data.visibility === 'public' && inSilencedInstance && user.host !== null) {
			data.visibility = 'home';
		}

		if (data.files && data.files.length > 0 && !policies.canAttachFiles) {
			throw new NoteCreateService.AttachFileProhibitedUserError();
		}

		if (data.renote) {
			// 引用/Renote可能なユーザーか調べる
			if (policies.canQuote === false) {
				throw new NoteCreateService.QuoteProhibitedUserError();
			}
			switch (data.renote.visibility) {
				case 'public':
					// public noteは無条件にrenote可能
					break;
				case 'home':
					// home noteはhome以下にrenote可能
					if (data.visibility === 'public') {
						data.visibility = 'home';
					}
					break;
				case 'followers':
					// 他人のfollowers noteはreject
					if (data.renote.userId !== user.id) {
						throw new Error('Renote target is not public or home');
					}

					// Renote対象がfollowersならfollowersにする
					data.visibility = 'followers';
					break;
				case 'specified':
					// specified / direct noteはreject
					throw new Error('Renote target is not public or home');
			}
		}

		// Check blocking
		if (this.isRenote(data) && !this.isQuote(data)) {
			if (data.renote.userHost === null) {
				if (data.renote.userId !== user.id) {
					const blocked = await this.userBlockingService.checkBlocked(data.renote.userId, user.id);
					if (blocked) {
						throw new Error('blocked');
					}
				}
			}
		}

		// 返信対象がpublicではないならhomeにする
		if (data.reply && data.reply.visibility !== 'public' && data.visibility === 'public') {
			data.visibility = 'home';
		}

		// ローカルのみをRenoteしたらローカルのみにする
		if (data.renote && data.renote.localOnly && data.channel == null) {
			data.localOnly = true;
		}

		// ローカルのみにリプライしたらローカルのみにする
		if (data.reply && data.reply.localOnly && data.channel == null) {
			data.localOnly = true;
		}

		// 連合ノートを無効化されているローカルユーザーはローカルのみにする
		if (!policies.canFederateNote && !user.host) {
			data.localOnly = true;
		}

		if (data.text) {
			if (data.text.length > DB_MAX_NOTE_TEXT_LENGTH) {
				data.text = data.text.slice(0, DB_MAX_NOTE_TEXT_LENGTH);
			}
			data.text = data.text.trim();
			if (data.text === '') {
				data.text = null;
			}
		} else {
			data.text = null;
		}

		let tags = data.apHashtags;
		let emojis = data.apEmojis;
		let mentionedUsers = data.apMentions;

		// Parse MFM if needed
		if (!tags || !emojis || !mentionedUsers) {
			const tokens = (data.text ? mfm.parse(data.text)! : []);
			const cwTokens = data.cw ? mfm.parse(data.cw)! : [];
			const choiceTokens = data.poll && data.poll.choices
				? concat(data.poll.choices.map(choice => mfm.parse(choice)!))
				: [];

			const combinedTokens = tokens.concat(cwTokens).concat(choiceTokens);

			tags = data.apHashtags ?? extractHashtags(combinedTokens);

			emojis = data.apEmojis ?? extractCustomEmojisFromMfm(combinedTokens);

			mentionedUsers = data.apMentions ?? await this.extractMentionedUsers(user, combinedTokens);
		}

		// if the host is media-silenced, custom emojis are not allowed
		if (this.utilityService.isMediaSilencedHost(this.meta.mediaSilencedHosts, user.host)) emojis = [];

		tags = tags.filter(tag => Array.from(tag).length <= 128).splice(0, 32);

		// 返信/メンション可能なユーザーか調べる
		// TODO リモートユーザーの自己メンションがここで引っかからないようにする
		if (data.reply && data.reply.userId !== user.id && (!policies.canReply)) {
			throw new NoteCreateService.ReplyProhibitedUserError();
		}
		if ((mentionedUsers.filter(u => user.host != null || u.id !== user.id || u.host != null).length > 0) && (!policies.canReply)) {
			throw new NoteCreateService.ReplyProhibitedUserError();
		}

		// DM可能なユーザーか調べる
		if (data.visibility === 'specified' && (
			(data.visibleUsers?.filter(u => u.id !== user.id).length ?? 0) ||
			(mentionedUsers.filter(u => user.host != null || u.id !== user.id || u.host != null).length > 0) ||
			(data.reply && data.reply.userId !== user.id)
		) && (!policies.canDirectMessage)) {
			throw new NoteCreateService.DirectMessageProhibitedUserError();
		}

		if (data.reply && (user.id !== data.reply.userId) && !mentionedUsers.some(u => u.id === data.reply!.userId)) {
			mentionedUsers.push(await this.usersRepository.findOneByOrFail({ id: data.reply!.userId }));
		}

		if (data.visibility === 'specified') {
			if (data.visibleUsers == null) throw new Error('invalid param');

			for (const u of data.visibleUsers) {
				if (!mentionedUsers.some(x => x.id === u.id)) {
					mentionedUsers.push(u);
				}
			}

			if (data.reply && !data.visibleUsers.some(x => x.id === data.reply!.userId)) {
				data.visibleUsers.push(await this.usersRepository.findOneByOrFail({ id: data.reply!.userId }));
			}
		}

		if (mentionedUsers.length > 0 && mentionedUsers.length > (await this.roleService.getUserPolicies(user.id)).mentionLimit) {
			throw new IdentifiableError('9f466dab-c856-48cd-9e65-ff90ff750580', 'Note contains too many mentions');
		}

		if (await this.noteProhibitService.isProhibitedNote({
			userId: user.id,
			text: data.text,
			reply: data.reply ?? null,
			renote: data.renote ?? null,
			mentions: mentionedUsers.map(v => { return { username: v.username, host: v.host }; }),
			hashtags: tags,
			files: data.files ?? null,
		})) {
			throw new NoteCreateService.MatchedProhibitedPatternsError();
		}

		const note = await this.insertNote(user, data, tags, emojis, mentionedUsers);

		setImmediate('post created', { signal: this.#shutdownController.signal }).then(
			() => this.postNoteCreated(note, user, data, silent, tags!, mentionedUsers!),
			() => { /* aborted, ignore this */ },
		);

		return note;
	}

	@bindThis
	private async insertNote(user: { id: MiUser['id']; host: MiUser['host']; }, data: Option, tags: string[], emojis: string[], mentionedUsers: MinimumUser[]) {
		const insert = new MiNote({
			id: this.idService.gen(data.createdAt?.getTime()),
			fileIds: data.files ? data.files.map(file => file.id) : [],
			replyId: data.reply ? data.reply.id : null,
			renoteId: data.renote ? data.renote.id : null,
			channelId: data.channel ? data.channel.id : null,
			threadId: data.reply
				? data.reply.threadId
					? data.reply.threadId
					: data.reply.id
				: null,
			name: data.name,
			text: data.text,
			hasPoll: data.poll != null,
			cw: data.cw ?? null,
			tags: tags.map(tag => normalizeForSearch(tag)),
			emojis,
			userId: user.id,
			localOnly: data.localOnly!,
			reactionAcceptance: data.reactionAcceptance,
			visibility: data.visibility as any,
			visibleUserIds: data.visibility === 'specified'
				? data.visibleUsers
					? data.visibleUsers.map(u => u.id)
					: []
				: [],

			attachedFileTypes: data.files ? data.files.map(file => file.type) : [],

			// 以下非正規化データ
			replyUserId: data.reply ? data.reply.userId : null,
			replyUserHost: data.reply ? data.reply.userHost : null,
			renoteUserId: data.renote ? data.renote.userId : null,
			renoteUserHost: data.renote ? data.renote.userHost : null,
			userHost: user.host,
		});

		if (data.uri != null) insert.uri = data.uri;
		if (data.url != null) insert.url = data.url;

		// Append mentions data
		if (mentionedUsers.length > 0) {
			insert.mentions = mentionedUsers.map(u => u.id);
			const profiles = await this.userProfilesRepository.findBy({ userId: In(insert.mentions) });
			insert.mentionedRemoteUsers = JSON.stringify(mentionedUsers.filter(u => this.userEntityService.isRemoteUser(u)).map(u => {
				const profile = profiles.find(p => p.userId === u.id);
				const url = profile != null ? profile.url : null;
				return {
					uri: u.uri,
					url: url ?? undefined,
					username: u.username,
					host: u.host,
				} as IMentionedRemoteUsers[0];
			}));
		}

		// 投稿を作成
		try {
			if (insert.hasPoll) {
				// Start transaction
				await this.db.transaction(async transactionalEntityManager => {
					await transactionalEntityManager.insert(MiNote, insert);

					const poll = new MiPoll({
						noteId: insert.id,
						choices: data.poll!.choices,
						expiresAt: data.poll!.expiresAt,
						multiple: data.poll!.multiple,
						votes: new Array(data.poll!.choices.length).fill(0),
						noteVisibility: insert.visibility,
						userId: user.id,
						userHost: user.host,
						channelId: insert.channelId,
					});

					await transactionalEntityManager.insert(MiPoll, poll);
				});
			} else {
				await this.notesRepository.insert(insert);
			}

			return insert;
		} catch (e) {
			// duplicate key error
			if (isDuplicateKeyValueError(e)) {
				const err = new Error('Duplicated note');
				err.name = 'duplicated';
				throw err;
			}

			console.error(e);

			throw e;
		}
	}

	@bindThis
	private async postNoteCreated(note: MiNote, user: {
		id: MiUser['id'];
		username: MiUser['username'];
		host: MiUser['host'];
		isBot: MiUser['isBot'];
	}, data: Option, silent: boolean, tags: string[], mentionedUsers: MinimumUser[]) {
		this.notesChart.update(note, true);
		if (note.visibility !== 'specified' && (this.meta.enableChartsForRemoteUser || (user.host == null))) {
			this.perUserNotesChart.update(user, note, true);
		}

		// Register host
		if (this.meta.enableStatsForFederatedInstances) {
			if (this.userEntityService.isRemoteUser(user)) {
				this.federatedInstanceService.fetchOrRegister(user.host).then(async i => {
					this.updateNotesCountQueue.enqueue(i.id, 1);
					if (this.meta.enableChartsForFederatedInstances) {
						this.instanceChart.updateNote(i.host, note, true);
					}
				});
			}
		}

		// ハッシュタグ更新
		if (data.visibility === 'public' || data.visibility === 'home') {
			this.hashtagService.updateHashtags(user, tags);
		}

		// Increment notes count (user)
		this.incNotesCountOfUser(user);

		this.pushToTl(note, user);

		this.antennaService.addNoteToAntennas(note, user);

		if (data.reply) {
			this.saveReply(data.reply, note);
		}

		if (data.reply == null) {
			// TODO: キャッシュ
			this.followingsRepository.findBy({
				followeeId: user.id,
				notify: 'normal',
			}).then(async followings => {
				if (note.visibility !== 'specified') {
					const isPureRenote = this.isRenote(data) && !this.isQuote(data) ? true : false;
					for (const following of followings) {
						// TODO: ワードミュート考慮
						let isRenoteMuted = false;
						if (isPureRenote) {
							const userIdsWhoMeMutingRenotes = await this.cacheService.renoteMutingsCache.fetch(following.followerId);
							isRenoteMuted = userIdsWhoMeMutingRenotes.has(user.id);
						}
						if (!isRenoteMuted) {
							this.notificationService.createNotification(following.followerId, 'note', {
								noteId: note.id,
							}, user.id);
						}
					}
				}
			});
		}

		if (data.renote && data.renote.userId !== user.id && !user.isBot) {
			this.incRenoteCount(data.renote);
		}

		if (data.poll && data.poll.expiresAt) {
			const delay = data.poll.expiresAt.getTime() - Date.now();
			this.queueService.endedPollNotificationQueue.add(note.id, {
				noteId: note.id,
			}, {
				delay,
				removeOnComplete: true,
			});
		}

		if (!silent) {
			if (this.userEntityService.isLocalUser(user)) this.activeUsersChart.write(user);

			// 未読通知を作成
			if (data.visibility === 'specified') {
				if (data.visibleUsers == null) throw new Error('invalid param');

				for (const u of data.visibleUsers) {
					// ローカルユーザーのみ
					if (!this.userEntityService.isLocalUser(u)) continue;

					this.noteReadService.insertNoteUnread(u.id, note, {
						isSpecified: true,
						isMentioned: false,
					});
				}
			} else {
				for (const u of mentionedUsers) {
					// ローカルユーザーのみ
					if (!this.userEntityService.isLocalUser(u)) continue;

					this.noteReadService.insertNoteUnread(u.id, note, {
						isSpecified: false,
						isMentioned: true,
					});
				}
			}

			// Pack the note
			const noteObj = await this.noteEntityService.pack(note, null, { skipHide: true, withReactionAndUserPairCache: true });

			this.globalEventService.publishNotesStream(noteObj);

			this.roleService.addNoteToRoleTimeline(noteObj);

			this.webhookService.getActiveWebhooks().then(webhooks => {
				webhooks = webhooks.filter(x => x.userId === user.id && x.on.includes('note'));
				for (const webhook of webhooks) {
					this.queueService.userWebhookDeliver(webhook, 'note', {
						note: noteObj,
					});
				}
			});

			const nm = new NotificationManager(this.mutingsRepository, this.notificationService, user, note);

			await this.createMentionedEvents(mentionedUsers, note, nm);

			// If has in reply to note
			if (data.reply) {
				// 通知
				if (data.reply.userHost === null) {
					const isThreadMuted = await this.noteThreadMutingsRepository.exists({
						where: {
							userId: data.reply.userId,
							threadId: data.reply.threadId ?? data.reply.id,
						},
					});

					if (!isThreadMuted) {
						nm.push(data.reply.userId, 'reply');
						this.globalEventService.publishMainStream(data.reply.userId, 'reply', noteObj);

						const webhooks = (await this.webhookService.getActiveWebhooks()).filter(x => x.userId === data.reply!.userId && x.on.includes('reply'));
						for (const webhook of webhooks) {
							this.queueService.userWebhookDeliver(webhook, 'reply', {
								note: noteObj,
							});
						}
					}
				}
			}

			// If it is renote
			if (this.isRenote(data)) {
				const type = this.isQuote(data) ? 'quote' : 'renote';

				// Notify
				if (data.renote.userHost === null) {
					nm.push(data.renote.userId, type);
				}

				// Publish event
				if ((user.id !== data.renote.userId) && data.renote.userHost === null) {
					this.globalEventService.publishMainStream(data.renote.userId, 'renote', noteObj);

					const webhooks = (await this.webhookService.getActiveWebhooks()).filter(x => x.userId === data.renote!.userId && x.on.includes('renote'));
					for (const webhook of webhooks) {
						this.queueService.userWebhookDeliver(webhook, 'renote', {
							note: noteObj,
						});
					}
				}
			}

			nm.notify();

			//#region AP deliver
			if (this.userEntityService.isLocalUser(user)) {
				(async () => {
					const noteActivity = await this.renderNoteOrRenoteActivity(data, note);
					const dm = this.apDeliverManagerService.createDeliverManager(user, noteActivity);

					// メンションされたリモートユーザーに配送
					for (const u of mentionedUsers.filter(u => this.userEntityService.isRemoteUser(u))) {
						dm.addDirectRecipe(u as MiRemoteUser);
					}

					// 投稿がリプライかつ投稿者がローカルユーザーかつリプライ先の投稿の投稿者がリモートユーザーなら配送
					if (data.reply && data.reply.userHost !== null) {
						const u = await this.usersRepository.findOneBy({ id: data.reply.userId });
						if (u && this.userEntityService.isRemoteUser(u)) dm.addDirectRecipe(u);
					}

					// 投稿がRenoteかつ投稿者がローカルユーザーかつRenote元の投稿の投稿者がリモートユーザーなら配送
					if (data.renote && data.renote.userHost !== null) {
						const u = await this.usersRepository.findOneBy({ id: data.renote.userId });
						if (u && this.userEntityService.isRemoteUser(u)) dm.addDirectRecipe(u);
					}

					// フォロワーに配送
					if (['public', 'home', 'followers'].includes(note.visibility)) {
						dm.addFollowersRecipe();
					}

					if (['public'].includes(note.visibility)) {
						this.relayService.deliverToRelays(user, noteActivity);
					}

					trackPromise(dm.execute());
				})();
			}
			//#endregion
		}

		if (data.channel) {
			this.channelsRepository.increment({ id: data.channel.id }, 'notesCount', 1);
			this.channelsRepository.update(data.channel.id, {
				lastNotedAt: new Date(),
			});

			this.notesRepository.countBy({
				userId: user.id,
				channelId: data.channel.id,
			}).then(count => {
				// この処理が行われるのはノート作成後なので、ノートが一つしかなかったら最初の投稿だと判断できる
				// TODO: とはいえノートを削除して何回も投稿すればその分だけインクリメントされる雑さもあるのでどうにかしたい
				if (count === 1) {
					this.channelsRepository.increment({ id: data.channel!.id }, 'usersCount', 1);
				}
			});
		}

		// Register to search database
		this.index(note);
	}

	@bindThis
	private isRenote(note: Option): note is Option & { renote: MiNote } {
		return note.renote != null;
	}

	@bindThis
	private isQuote(note: Option & { renote: MiNote }): note is Option & { renote: MiNote } & (
		{ text: string } | { cw: string } | { reply: MiNote } | { poll: IPoll } | { files: MiDriveFile[] }
	) {
		// NOTE: SYNC WITH misc/is-quote.ts
		return note.text != null ||
			note.reply != null ||
			note.cw != null ||
			note.poll != null ||
			(note.files != null && note.files.length > 0);
	}

	@bindThis
	private incRenoteCount(renote: MiNote) {
		this.notesRepository.createQueryBuilder().update()
			.set({
				renoteCount: () => '"renoteCount" + 1',
			})
			.where('id = :id', { id: renote.id })
			.execute();

		// 30%の確率、3日以内に投稿されたノートの場合ハイライト用ランキング更新
		if (Math.random() < 0.3 && (Date.now() - this.idService.parse(renote.id).date.getTime()) < 1000 * 60 * 60 * 24 * 3) {
			if (renote.channelId != null) {
				if (renote.replyId == null) {
					this.featuredService.updateInChannelNotesRanking(renote.channelId, renote.id, 5);
				}
			} else {
				if (renote.visibility === 'public' && renote.userHost == null && renote.replyId == null) {
					this.featuredService.updateGlobalNotesRanking(renote.id, 5);
					this.featuredService.updatePerUserNotesRanking(renote.userId, renote.id, 5);
				}
			}
		}
	}

	@bindThis
	private async createMentionedEvents(mentionedUsers: MinimumUser[], note: MiNote, nm: NotificationManager) {
		for (const u of mentionedUsers.filter(u => this.userEntityService.isLocalUser(u))) {
			const isThreadMuted = await this.noteThreadMutingsRepository.exists({
				where: {
					userId: u.id,
					threadId: note.threadId ?? note.id,
				},
			});

			if (isThreadMuted) {
				continue;
			}

			const detailPackedNote = await this.noteEntityService.pack(note, u, {
				detail: true,
			});

			this.globalEventService.publishMainStream(u.id, 'mention', detailPackedNote);

			const webhooks = (await this.webhookService.getActiveWebhooks()).filter(x => x.userId === u.id && x.on.includes('mention'));
			for (const webhook of webhooks) {
				this.queueService.userWebhookDeliver(webhook, 'mention', {
					note: detailPackedNote,
				});
			}

			// Create notification
			nm.push(u.id, 'mention');
		}
	}

	@bindThis
	private saveReply(reply: MiNote, note: MiNote) {
		this.notesRepository.increment({ id: reply.id }, 'repliesCount', 1);
	}

	@bindThis
	private async renderNoteOrRenoteActivity(data: Option, note: MiNote) {
		if (data.localOnly) return null;

		const content = this.isRenote(data) && !this.isQuote(data)
			? this.apRendererService.renderAnnounce(data.renote.uri ? data.renote.uri : `${this.config.url}/notes/${data.renote.id}`, note)
			: this.apRendererService.renderCreate(await this.apRendererService.renderNote(note, false), note);

		return this.apRendererService.addContext(content);
	}

	@bindThis
	private index(note: MiNote) {
		if (note.text == null && note.cw == null) return;

		this.searchService.indexNote(note);
	}

	@bindThis
	private incNotesCountOfUser(user: { id: MiUser['id']; }) {
		this.usersRepository.createQueryBuilder().update()
			.set({
				updatedAt: new Date(),
				notesCount: () => '"notesCount" + 1',
			})
			.where('id = :id', { id: user.id })
			.execute();
	}

	@bindThis
	private async extractMentionedUsers(user: { host: MiUser['host']; }, tokens: mfm.MfmNode[]): Promise<MiUser[]> {
		if (tokens == null) return [];

		const mentions = extractMentions(tokens);
		let mentionedUsers = (await Promise.all(mentions.map(m =>
			this.remoteUserResolveService.resolveUser(m.username, m.host ?? user.host).catch(() => null),
		))).filter(x => x != null);

		// Drop duplicate users
		mentionedUsers = mentionedUsers.filter((u, i, self) =>
			i === self.findIndex(u2 => u.id === u2.id),
		);

		return mentionedUsers;
	}

	@bindThis
	private async pushToTl(note: MiNote, user: { id: MiUser['id']; host: MiUser['host']; }) {
		if (!this.meta.enableFanoutTimeline) return;

		const r = this.redisForTimelines.pipeline();

		if (note.channelId) {
			this.fanoutTimelineService.push(`channelTimeline:${note.channelId}`, note.id, this.config.perChannelMaxNoteCacheCount, r);

			this.fanoutTimelineService.push(`userTimelineWithChannel:${user.id}`, note.id, note.userHost == null ? this.meta.perLocalUserUserTimelineCacheMax : this.meta.perRemoteUserUserTimelineCacheMax, r);

			const channelFollowings = await this.channelFollowingsRepository.find({
				where: {
					followeeId: note.channelId,
				},
				select: ['followerId'],
			});

			for (const channelFollowing of channelFollowings) {
				this.fanoutTimelineService.push(`homeTimeline:${channelFollowing.followerId}`, note.id, this.meta.perUserHomeTimelineCacheMax, r);
				if (note.fileIds.length > 0) {
					this.fanoutTimelineService.push(`homeTimelineWithFiles:${channelFollowing.followerId}`, note.id, this.meta.perUserHomeTimelineCacheMax / 2, r);
				}
			}
		} else {
			// TODO: キャッシュ？
			// eslint-disable-next-line prefer-const
			let [followings, userListMemberships] = await Promise.all([
				this.followingsRepository.find({
					where: {
						followeeId: user.id,
						followerHost: IsNull(),
						isFollowerHibernated: false,
					},
					select: ['followerId', 'withReplies'],
				}),
				this.userListMembershipsRepository.find({
					where: {
						userId: user.id,
					},
					select: ['userListId', 'userListUserId', 'withReplies'],
				}),
			]);

			if (note.visibility === 'followers') {
				// TODO: 重そうだから何とかしたい Set 使う？
				userListMemberships = userListMemberships.filter(x => x.userListUserId === user.id || followings.some(f => f.followerId === x.userListUserId));
			}

			// TODO: あまりにも数が多いと redisPipeline.exec に失敗する(理由は不明)ため、3万件程度を目安に分割して実行するようにする
			for (const following of followings) {
				// 基本的にvisibleUserIdsには自身のidが含まれている前提であること
				if (note.visibility === 'specified' && !note.visibleUserIds.some(v => v === following.followerId)) continue;

				// 「自分自身への返信 or そのフォロワーへの返信」のどちらでもない場合
				if (isReply(note, following.followerId)) {
					if (!following.withReplies) continue;
				}

				this.fanoutTimelineService.push(`homeTimeline:${following.followerId}`, note.id, this.meta.perUserHomeTimelineCacheMax, r);
				if (note.fileIds.length > 0) {
					this.fanoutTimelineService.push(`homeTimelineWithFiles:${following.followerId}`, note.id, this.meta.perUserHomeTimelineCacheMax / 2, r);
				}
			}

			for (const userListMembership of userListMemberships) {
				// ダイレクトのとき、そのリストが対象外のユーザーの場合
				if (
					note.visibility === 'specified' &&
					note.userId !== userListMembership.userListUserId &&
					!note.visibleUserIds.some(v => v === userListMembership.userListUserId)
				) continue;

				// 「自分自身への返信 or そのリストの作成者への返信」のどちらでもない場合
				if (isReply(note, userListMembership.userListUserId)) {
					if (!userListMembership.withReplies) continue;
				}

				this.fanoutTimelineService.push(`userListTimeline:${userListMembership.userListId}`, note.id, this.meta.perUserListTimelineCacheMax, r);
				if (note.fileIds.length > 0) {
					this.fanoutTimelineService.push(`userListTimelineWithFiles:${userListMembership.userListId}`, note.id, this.meta.perUserListTimelineCacheMax / 2, r);
				}
			}

			// 自分自身のHTL
			if (note.userHost == null) {
				if (note.visibility !== 'specified' || !note.visibleUserIds.some(v => v === user.id)) {
					this.fanoutTimelineService.push(`homeTimeline:${user.id}`, note.id, this.meta.perUserHomeTimelineCacheMax, r);
					if (note.fileIds.length > 0) {
						this.fanoutTimelineService.push(`homeTimelineWithFiles:${user.id}`, note.id, this.meta.perUserHomeTimelineCacheMax / 2, r);
					}
				}
			}

			// 自分自身以外への返信
			if (isReply(note)) {
				this.fanoutTimelineService.push(`userTimelineWithReplies:${user.id}`, note.id, note.userHost == null ? this.meta.perLocalUserUserTimelineCacheMax : this.meta.perRemoteUserUserTimelineCacheMax, r);

				if (note.visibility === 'public' && note.userHost == null) {
					this.fanoutTimelineService.push('localTimelineWithReplies', note.id, 300, r);
					if (note.replyUserHost == null) {
						this.fanoutTimelineService.push(`localTimelineWithReplyTo:${note.replyUserId}`, note.id, 300 / 10, r);
					}
				}
			} else {
				this.fanoutTimelineService.push(`userTimeline:${user.id}`, note.id, note.userHost == null ? this.meta.perLocalUserUserTimelineCacheMax : this.meta.perRemoteUserUserTimelineCacheMax, r);
				if (note.fileIds.length > 0) {
					this.fanoutTimelineService.push(`userTimelineWithFiles:${user.id}`, note.id, note.userHost == null ? this.meta.perLocalUserUserTimelineCacheMax / 2 : this.meta.perRemoteUserUserTimelineCacheMax / 2, r);
				}

				if (note.visibility === 'public' && note.userHost == null) {
					this.fanoutTimelineService.push('localTimeline', note.id, 1000, r);
					if (note.fileIds.length > 0) {
						this.fanoutTimelineService.push('localTimelineWithFiles', note.id, 500, r);
					}
				}
			}

			if (Math.random() < 0.1) {
				process.nextTick(() => {
					this.checkHibernation(followings);
				});
			}
		}

		r.exec();
	}

	@bindThis
	public async checkHibernation(followings: MiFollowing[]) {
		if (followings.length === 0) return;

		const shuffle = (array: MiFollowing[]) => {
			for (let i = array.length - 1; i > 0; i--) {
				const j = Math.floor(Math.random() * (i + 1));
				[array[i], array[j]] = [array[j], array[i]];
			}
			return array;
		};

		// ランダムに最大1000件サンプリング
		const samples = shuffle(followings).slice(0, Math.min(followings.length, 1000));

		const hibernatedUsers = await this.usersRepository.find({
			where: {
				id: In(samples.map(x => x.followerId)),
				lastActiveDate: LessThan(new Date(Date.now() - (1000 * 60 * 60 * 24 * 50))),
			},
			select: ['id'],
		});

		if (hibernatedUsers.length > 0) {
			this.usersRepository.update({
				id: In(hibernatedUsers.map(x => x.id)),
			}, {
				isHibernated: true,
			});

			this.followingsRepository.update({
				followerId: In(hibernatedUsers.map(x => x.id)),
			}, {
				isFollowerHibernated: true,
			});
		}
	}

	public checkProhibitedWordsContain(content: Parameters<UtilityService['concatNoteContentsForKeyWordCheck']>[0], prohibitedWords?: string[]) {
		if (prohibitedWords == null) {
			prohibitedWords = this.meta.prohibitedWords;
		}

		if (
			this.utilityService.isKeyWordIncluded(
				this.utilityService.concatNoteContentsForKeyWordCheck(content),
				prohibitedWords,
			)
		) {
			return true;
		}

		return false;
	}

	@bindThis
	private collapseNotesCount(oldValue: number, newValue: number) {
		return oldValue + newValue;
	}

	@bindThis
	private async performUpdateNotesCount(id: MiNote['id'], incrBy: number) {
		await this.instancesRepository.increment({ id: id }, 'notesCount', incrBy);
	}

	@bindThis
	public async dispose(): Promise<void> {
		this.#shutdownController.abort();
		await this.updateNotesCountQueue.performAllNow();
	}

	@bindThis
	public async onApplicationShutdown(signal?: string | undefined): Promise<void> {
		await this.dispose();
	}
}<|MERGE_RESOLUTION|>--- conflicted
+++ resolved
@@ -224,11 +224,8 @@
 		private instanceChart: InstanceChart,
 		private utilityService: UtilityService,
 		private userBlockingService: UserBlockingService,
-<<<<<<< HEAD
+		private cacheService: CacheService,
 		private noteProhibitService: NoteProhibitService,
-=======
-		private cacheService: CacheService,
->>>>>>> 551040ed
 	) {
 		this.updateNotesCountQueue = new CollapsedQueue(process.env.NODE_ENV !== 'test' ? 60 * 1000 * 5 : 0, this.collapseNotesCount, this.performUpdateNotesCount);
 	}
