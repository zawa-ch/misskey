/*
 * SPDX-FileCopyrightText: syuilo and other misskey contributors
 * SPDX-License-Identifier: AGPL-3.0-only
 */

import { Inject, Injectable } from '@nestjs/common';
import * as Redis from 'ioredis';
import { In } from 'typeorm';
<<<<<<< HEAD
import { MAX_NOTE_TEXT_LENGTH } from '@/const.js';
import type { MiRole, MiRoleAssignment, RoleAssignmentsRepository, RolesRepository, UsersRepository } from '@/models/_.js';
=======
import { ModuleRef } from '@nestjs/core';
import type {
	MiRole,
	MiRoleAssignment,
	RoleAssignmentsRepository,
	RolesRepository,
	UsersRepository,
} from '@/models/_.js';
>>>>>>> 0b5228f3
import { MemoryKVCache, MemorySingleCache } from '@/misc/cache.js';
import type { MiUser } from '@/models/User.js';
import { DI } from '@/di-symbols.js';
import { bindThis } from '@/decorators.js';
import { MetaService } from '@/core/MetaService.js';
import { CacheService } from '@/core/CacheService.js';
import type { RoleCondFormulaValue } from '@/models/Role.js';
import { UserEntityService } from '@/core/entities/UserEntityService.js';
import type { GlobalEvents } from '@/core/GlobalEventService.js';
import { GlobalEventService } from '@/core/GlobalEventService.js';
import { IdService } from '@/core/IdService.js';
import { ModerationLogService } from '@/core/ModerationLogService.js';
import type { Packed } from '@/misc/json-schema.js';
import { FanoutTimelineService } from '@/core/FanoutTimelineService.js';
import { NotificationService } from '@/core/NotificationService.js';
import type { OnApplicationShutdown, OnModuleInit } from '@nestjs/common';

export type RolePolicies = {
	gtlAvailable: boolean;
	ltlAvailable: boolean;
	canPostNote: boolean;
	noteLengthLimit: number;
	canPublicNote: boolean;
	canInvite: boolean;
	inviteLimit: number;
	inviteLimitCycle: number;
	inviteExpirationTime: number;
	canManageCustomEmojis: boolean;
	canManageAvatarDecorations: boolean;
	canSearchNotes: boolean;
	canUseTranslator: boolean;
	canHideAds: boolean;
	driveCapacityMb: number;
	alwaysMarkNsfw: boolean;
	pinLimit: number;
	antennaLimit: number;
	wordMuteLimit: number;
	webhookLimit: number;
	clipLimit: number;
	noteEachClipsLimit: number;
	userListLimit: number;
	userEachUserListsLimit: number;
	rateLimitFactor: number;
	avatarDecorationLimit: number;
};

export const DEFAULT_POLICIES: RolePolicies = {
	gtlAvailable: true,
	ltlAvailable: true,
	canPostNote: true,
	noteLengthLimit: MAX_NOTE_TEXT_LENGTH,
	canPublicNote: true,
	canInvite: false,
	inviteLimit: 0,
	inviteLimitCycle: 60 * 24 * 7,
	inviteExpirationTime: 0,
	canManageCustomEmojis: false,
	canManageAvatarDecorations: false,
	canSearchNotes: false,
	canUseTranslator: true,
	canHideAds: false,
	driveCapacityMb: 100,
	alwaysMarkNsfw: false,
	pinLimit: 5,
	antennaLimit: 5,
	wordMuteLimit: 200,
	webhookLimit: 3,
	clipLimit: 10,
	noteEachClipsLimit: 200,
	userListLimit: 10,
	userEachUserListsLimit: 50,
	rateLimitFactor: 1,
	avatarDecorationLimit: 1,
};

@Injectable()
export class RoleService implements OnApplicationShutdown, OnModuleInit {
	private rolesCache: MemorySingleCache<MiRole[]>;
	private roleAssignmentByUserIdCache: MemoryKVCache<MiRoleAssignment[]>;
	private notificationService: NotificationService;

	public static AlreadyAssignedError = class extends Error {};
	public static NotAssignedError = class extends Error {};

	constructor(
		private moduleRef: ModuleRef,

		@Inject(DI.redis)
		private redisClient: Redis.Redis,

		@Inject(DI.redisForTimelines)
		private redisForTimelines: Redis.Redis,

		@Inject(DI.redisForSub)
		private redisForSub: Redis.Redis,

		@Inject(DI.usersRepository)
		private usersRepository: UsersRepository,

		@Inject(DI.rolesRepository)
		private rolesRepository: RolesRepository,

		@Inject(DI.roleAssignmentsRepository)
		private roleAssignmentsRepository: RoleAssignmentsRepository,

		private metaService: MetaService,
		private cacheService: CacheService,
		private userEntityService: UserEntityService,
		private globalEventService: GlobalEventService,
		private idService: IdService,
		private moderationLogService: ModerationLogService,
		private fanoutTimelineService: FanoutTimelineService,
	) {
		//this.onMessage = this.onMessage.bind(this);

		this.rolesCache = new MemorySingleCache<MiRole[]>(1000 * 60 * 60 * 1);
		this.roleAssignmentByUserIdCache = new MemoryKVCache<MiRoleAssignment[]>(1000 * 60 * 60 * 1);

		this.redisForSub.on('message', this.onMessage);
	}

	async onModuleInit() {
		this.notificationService = this.moduleRef.get(NotificationService.name);
	}

	@bindThis
	private async onMessage(_: string, data: string): Promise<void> {
		const obj = JSON.parse(data);

		if (obj.channel === 'internal') {
			const { type, body } = obj.message as GlobalEvents['internal']['payload'];
			switch (type) {
				case 'roleCreated': {
					const cached = this.rolesCache.get();
					if (cached) {
						cached.push({
							...body,
							updatedAt: new Date(body.updatedAt),
							lastUsedAt: new Date(body.lastUsedAt),
						});
					}
					break;
				}
				case 'roleUpdated': {
					const cached = this.rolesCache.get();
					if (cached) {
						const i = cached.findIndex(x => x.id === body.id);
						if (i > -1) {
							cached[i] = {
								...body,
								updatedAt: new Date(body.updatedAt),
								lastUsedAt: new Date(body.lastUsedAt),
							};
						}
					}
					break;
				}
				case 'roleDeleted': {
					const cached = this.rolesCache.get();
					if (cached) {
						this.rolesCache.set(cached.filter(x => x.id !== body.id));
					}
					break;
				}
				case 'userRoleAssigned': {
					const cached = this.roleAssignmentByUserIdCache.get(body.userId);
					if (cached) {
						cached.push({
							...body,
							expiresAt: body.expiresAt ? new Date(body.expiresAt) : null,
						});
					}
					break;
				}
				case 'userRoleUnassigned': {
					const cached = this.roleAssignmentByUserIdCache.get(body.userId);
					if (cached) {
						this.roleAssignmentByUserIdCache.set(body.userId, cached.filter(x => x.id !== body.id));
					}
					break;
				}
				default:
					break;
			}
		}
	}

	@bindThis
	private evalCond(user: MiUser, value: RoleCondFormulaValue): boolean {
		try {
			switch (value.type) {
				case 'and': {
					return value.values.every(v => this.evalCond(user, v));
				}
				case 'or': {
					return value.values.some(v => this.evalCond(user, v));
				}
				case 'not': {
					return !this.evalCond(user, value.value);
				}
				case 'isLocal': {
					return this.userEntityService.isLocalUser(user);
				}
				case 'isRemote': {
					return this.userEntityService.isRemoteUser(user);
				}
				case 'createdLessThan': {
					return this.idService.parse(user.id).date.getTime() > (Date.now() - (value.sec * 1000));
				}
				case 'createdMoreThan': {
					return this.idService.parse(user.id).date.getTime() < (Date.now() - (value.sec * 1000));
				}
				case 'followersLessThanOrEq': {
					return user.followersCount <= value.value;
				}
				case 'followersMoreThanOrEq': {
					return user.followersCount >= value.value;
				}
				case 'followingLessThanOrEq': {
					return user.followingCount <= value.value;
				}
				case 'followingMoreThanOrEq': {
					return user.followingCount >= value.value;
				}
				case 'notesLessThanOrEq': {
					return user.notesCount <= value.value;
				}
				case 'notesMoreThanOrEq': {
					return user.notesCount >= value.value;
				}
				default:
					return false;
			}
		} catch (err) {
			// TODO: log error
			return false;
		}
	}

	@bindThis
	public async getRoles() {
		const roles = await this.rolesCache.fetch(() => this.rolesRepository.findBy({}));
		return roles;
	}

	@bindThis
	public async getUserAssigns(userId: MiUser['id']) {
		const now = Date.now();
		let assigns = await this.roleAssignmentByUserIdCache.fetch(userId, () => this.roleAssignmentsRepository.findBy({ userId }));
		// 期限切れのロールを除外
		assigns = assigns.filter(a => a.expiresAt == null || (a.expiresAt.getTime() > now));
		return assigns;
	}

	@bindThis
	public async getUserRoles(userId: MiUser['id']) {
		const roles = await this.rolesCache.fetch(() => this.rolesRepository.findBy({}));
		const assigns = await this.getUserAssigns(userId);
		const assignedRoles = roles.filter(r => assigns.map(x => x.roleId).includes(r.id));
		const user = roles.some(r => r.target === 'conditional') ? await this.cacheService.findUserById(userId) : null;
		const matchedCondRoles = roles.filter(r => r.target === 'conditional' && this.evalCond(user!, r.condFormula));
		return [...assignedRoles, ...matchedCondRoles];
	}

	/**
	 * 指定ユーザーのバッジロール一覧取得
	 */
	@bindThis
	public async getUserBadgeRoles(userId: MiUser['id']) {
		const now = Date.now();
		let assigns = await this.roleAssignmentByUserIdCache.fetch(userId, () => this.roleAssignmentsRepository.findBy({ userId }));
		// 期限切れのロールを除外
		assigns = assigns.filter(a => a.expiresAt == null || (a.expiresAt.getTime() > now));
		const assignedRoleIds = assigns.map(x => x.roleId);
		const roles = await this.rolesCache.fetch(() => this.rolesRepository.findBy({}));
		const assignedBadgeRoles = roles.filter(r => r.asBadge && assignedRoleIds.includes(r.id));
		const badgeCondRoles = roles.filter(r => r.asBadge && (r.target === 'conditional'));
		if (badgeCondRoles.length > 0) {
			const user = roles.some(r => r.target === 'conditional') ? await this.cacheService.findUserById(userId) : null;
			const matchedBadgeCondRoles = badgeCondRoles.filter(r => this.evalCond(user!, r.condFormula));
			return [...assignedBadgeRoles, ...matchedBadgeCondRoles];
		} else {
			return assignedBadgeRoles;
		}
	}

	@bindThis
	public async getUserPolicies(userId: MiUser['id'] | null): Promise<RolePolicies> {
		const meta = await this.metaService.fetch();
		const basePolicies = { ...DEFAULT_POLICIES, ...meta.policies };

		if (userId == null) return basePolicies;

		const roles = await this.getUserRoles(userId);

		function calc<T extends keyof RolePolicies>(name: T, aggregate: (values: RolePolicies[T][]) => RolePolicies[T]) {
			if (roles.length === 0) return basePolicies[name];

			const policies = roles.map(role => role.policies[name] ?? { priority: 0, useDefault: true });

			const p2 = policies.filter(policy => policy.priority === 2);
			if (p2.length > 0) return aggregate(p2.map(policy => policy.useDefault ? basePolicies[name] : policy.value));

			const p1 = policies.filter(policy => policy.priority === 1);
			if (p1.length > 0) return aggregate(p1.map(policy => policy.useDefault ? basePolicies[name] : policy.value));

			return aggregate(policies.map(policy => policy.useDefault ? basePolicies[name] : policy.value));
		}

		return {
			gtlAvailable: calc('gtlAvailable', vs => vs.some(v => v === true)),
			ltlAvailable: calc('ltlAvailable', vs => vs.some(v => v === true)),
			canPostNote: calc('canPostNote', vs => vs.some(v => v === true)),
			noteLengthLimit: calc('noteLengthLimit', vs => Math.max(...vs)),
			canPublicNote: calc('canPublicNote', vs => vs.some(v => v === true)),
			canInvite: calc('canInvite', vs => vs.some(v => v === true)),
			inviteLimit: calc('inviteLimit', vs => Math.max(...vs)),
			inviteLimitCycle: calc('inviteLimitCycle', vs => Math.max(...vs)),
			inviteExpirationTime: calc('inviteExpirationTime', vs => Math.max(...vs)),
			canManageCustomEmojis: calc('canManageCustomEmojis', vs => vs.some(v => v === true)),
			canManageAvatarDecorations: calc('canManageAvatarDecorations', vs => vs.some(v => v === true)),
			canSearchNotes: calc('canSearchNotes', vs => vs.some(v => v === true)),
			canUseTranslator: calc('canUseTranslator', vs => vs.some(v => v === true)),
			canHideAds: calc('canHideAds', vs => vs.some(v => v === true)),
			driveCapacityMb: calc('driveCapacityMb', vs => Math.max(...vs)),
			alwaysMarkNsfw: calc('alwaysMarkNsfw', vs => vs.some(v => v === true)),
			pinLimit: calc('pinLimit', vs => Math.max(...vs)),
			antennaLimit: calc('antennaLimit', vs => Math.max(...vs)),
			wordMuteLimit: calc('wordMuteLimit', vs => Math.max(...vs)),
			webhookLimit: calc('webhookLimit', vs => Math.max(...vs)),
			clipLimit: calc('clipLimit', vs => Math.max(...vs)),
			noteEachClipsLimit: calc('noteEachClipsLimit', vs => Math.max(...vs)),
			userListLimit: calc('userListLimit', vs => Math.max(...vs)),
			userEachUserListsLimit: calc('userEachUserListsLimit', vs => Math.max(...vs)),
			rateLimitFactor: calc('rateLimitFactor', vs => Math.max(...vs)),
			avatarDecorationLimit: calc('avatarDecorationLimit', vs => Math.max(...vs)),
		};
	}

	@bindThis
	public async isModerator(user: { id: MiUser['id']; isRoot: MiUser['isRoot'] } | null): Promise<boolean> {
		if (user == null) return false;
		return user.isRoot || (await this.getUserRoles(user.id)).some(r => r.isModerator || r.isAdministrator);
	}

	@bindThis
	public async isAdministrator(user: { id: MiUser['id']; isRoot: MiUser['isRoot'] } | null): Promise<boolean> {
		if (user == null) return false;
		return user.isRoot || (await this.getUserRoles(user.id)).some(r => r.isAdministrator);
	}

	@bindThis
	public async isExplorable(role: { id: MiRole['id']} | null): Promise<boolean> {
		if (role == null) return false;
		const check = await this.rolesRepository.findOneBy({ id: role.id });
		if (check == null) return false;
		return check.isExplorable;
	}

	@bindThis
	public async getModeratorIds(includeAdmins = true): Promise<MiUser['id'][]> {
		const roles = await this.rolesCache.fetch(() => this.rolesRepository.findBy({}));
		const moderatorRoles = includeAdmins ? roles.filter(r => r.isModerator || r.isAdministrator) : roles.filter(r => r.isModerator);
		const assigns = moderatorRoles.length > 0 ? await this.roleAssignmentsRepository.findBy({
			roleId: In(moderatorRoles.map(r => r.id)),
		}) : [];
		// TODO: isRootなアカウントも含める
		return assigns.map(a => a.userId);
	}

	@bindThis
	public async getModerators(includeAdmins = true): Promise<MiUser[]> {
		const ids = await this.getModeratorIds(includeAdmins);
		const users = ids.length > 0 ? await this.usersRepository.findBy({
			id: In(ids),
		}) : [];
		return users;
	}

	@bindThis
	public async getAdministratorIds(): Promise<MiUser['id'][]> {
		const roles = await this.rolesCache.fetch(() => this.rolesRepository.findBy({}));
		const administratorRoles = roles.filter(r => r.isAdministrator);
		const assigns = administratorRoles.length > 0 ? await this.roleAssignmentsRepository.findBy({
			roleId: In(administratorRoles.map(r => r.id)),
		}) : [];
		// TODO: isRootなアカウントも含める
		return assigns.map(a => a.userId);
	}

	@bindThis
	public async getAdministrators(): Promise<MiUser[]> {
		const ids = await this.getAdministratorIds();
		const users = ids.length > 0 ? await this.usersRepository.findBy({
			id: In(ids),
		}) : [];
		return users;
	}

	@bindThis
	public async assign(userId: MiUser['id'], roleId: MiRole['id'], expiresAt: Date | null = null, moderator?: MiUser): Promise<void> {
		const now = Date.now();

		const role = await this.rolesRepository.findOneByOrFail({ id: roleId });

		const existing = await this.roleAssignmentsRepository.findOneBy({
			roleId: roleId,
			userId: userId,
		});

		if (existing) {
			if (existing.expiresAt && (existing.expiresAt.getTime() < now)) {
				await this.roleAssignmentsRepository.delete({
					roleId: roleId,
					userId: userId,
				});
			} else {
				throw new RoleService.AlreadyAssignedError();
			}
		}

		const created = await this.roleAssignmentsRepository.insert({
			id: this.idService.gen(now),
			expiresAt: expiresAt,
			roleId: roleId,
			userId: userId,
		}).then(x => this.roleAssignmentsRepository.findOneByOrFail(x.identifiers[0]));

		this.rolesRepository.update(roleId, {
			lastUsedAt: new Date(),
		});

		this.globalEventService.publishInternalEvent('userRoleAssigned', created);

		if (role.isPublic) {
			this.notificationService.createNotification(userId, 'roleAssigned', {
				roleId: roleId,
			});
		}

		if (moderator) {
			const user = await this.usersRepository.findOneByOrFail({ id: userId });
			this.moderationLogService.log(moderator, 'assignRole', {
				roleId: roleId,
				roleName: role.name,
				userId: userId,
				userUsername: user.username,
				userHost: user.host,
				expiresAt: expiresAt ? expiresAt.toISOString() : null,
			});
		}
	}

	@bindThis
	public async unassign(userId: MiUser['id'], roleId: MiRole['id'], moderator?: MiUser): Promise<void> {
		const now = new Date();

		const existing = await this.roleAssignmentsRepository.findOneBy({ roleId, userId });
		if (existing == null) {
			throw new RoleService.NotAssignedError();
		} else if (existing.expiresAt && (existing.expiresAt.getTime() < now.getTime())) {
			await this.roleAssignmentsRepository.delete({
				roleId: roleId,
				userId: userId,
			});
			throw new RoleService.NotAssignedError();
		}

		await this.roleAssignmentsRepository.delete(existing.id);

		this.rolesRepository.update(roleId, {
			lastUsedAt: now,
		});

		this.globalEventService.publishInternalEvent('userRoleUnassigned', existing);

		if (moderator) {
			const [user, role] = await Promise.all([
				this.usersRepository.findOneByOrFail({ id: userId }),
				this.rolesRepository.findOneByOrFail({ id: roleId }),
			]);
			this.moderationLogService.log(moderator, 'unassignRole', {
				roleId: roleId,
				roleName: role.name,
				userId: userId,
				userUsername: user.username,
				userHost: user.host,
			});
		}
	}

	@bindThis
	public async addNoteToRoleTimeline(note: Packed<'Note'>): Promise<void> {
		const roles = await this.getUserRoles(note.userId);

		const redisPipeline = this.redisForTimelines.pipeline();

		for (const role of roles) {
			this.fanoutTimelineService.push(`roleTimeline:${role.id}`, note.id, 1000, redisPipeline);
			this.globalEventService.publishRoleTimelineStream(role.id, 'note', note);
		}

		redisPipeline.exec();
	}

	@bindThis
	public async create(values: Partial<MiRole>, moderator?: MiUser): Promise<MiRole> {
		const date = new Date();
		const created = await this.rolesRepository.insert({
			id: this.idService.gen(date.getTime()),
			updatedAt: date,
			lastUsedAt: date,
			name: values.name,
			description: values.description,
			color: values.color,
			iconUrl: values.iconUrl,
			target: values.target,
			condFormula: values.condFormula,
			isPublic: values.isPublic,
			isAdministrator: values.isAdministrator,
			isModerator: values.isModerator,
			isExplorable: values.isExplorable,
			asBadge: values.asBadge,
			canEditMembersByModerator: values.canEditMembersByModerator,
			displayOrder: values.displayOrder,
			policies: values.policies,
		}).then(x => this.rolesRepository.findOneByOrFail(x.identifiers[0]));

		this.globalEventService.publishInternalEvent('roleCreated', created);

		if (moderator) {
			this.moderationLogService.log(moderator, 'createRole', {
				roleId: created.id,
				role: created,
			});
		}

		return created;
	}

	@bindThis
	public async update(role: MiRole, params: Partial<MiRole>, moderator?: MiUser): Promise<void> {
		const date = new Date();
		await this.rolesRepository.update(role.id, {
			updatedAt: date,
			...params,
		});

		const updated = await this.rolesRepository.findOneByOrFail({ id: role.id });
		this.globalEventService.publishInternalEvent('roleUpdated', updated);

		if (moderator) {
			this.moderationLogService.log(moderator, 'updateRole', {
				roleId: role.id,
				before: role,
				after: updated,
			});
		}
	}

	@bindThis
	public async delete(role: MiRole, moderator?: MiUser): Promise<void> {
		await this.rolesRepository.delete({ id: role.id });
		this.globalEventService.publishInternalEvent('roleDeleted', role);

		if (moderator) {
			this.moderationLogService.log(moderator, 'deleteRole', {
				roleId: role.id,
				role: role,
			});
		}
	}

	@bindThis
	public dispose(): void {
		this.redisForSub.off('message', this.onMessage);
		this.roleAssignmentByUserIdCache.dispose();
	}

	@bindThis
	public onApplicationShutdown(signal?: string | undefined): void {
		this.dispose();
	}
}<|MERGE_RESOLUTION|>--- conflicted
+++ resolved
@@ -6,10 +6,7 @@
 import { Inject, Injectable } from '@nestjs/common';
 import * as Redis from 'ioredis';
 import { In } from 'typeorm';
-<<<<<<< HEAD
 import { MAX_NOTE_TEXT_LENGTH } from '@/const.js';
-import type { MiRole, MiRoleAssignment, RoleAssignmentsRepository, RolesRepository, UsersRepository } from '@/models/_.js';
-=======
 import { ModuleRef } from '@nestjs/core';
 import type {
 	MiRole,
@@ -18,7 +15,6 @@
 	RolesRepository,
 	UsersRepository,
 } from '@/models/_.js';
->>>>>>> 0b5228f3
 import { MemoryKVCache, MemorySingleCache } from '@/misc/cache.js';
 import type { MiUser } from '@/models/User.js';
 import { DI } from '@/di-symbols.js';
