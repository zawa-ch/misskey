--- conflicted
+++ resolved
@@ -42,13 +42,10 @@
 	canPostNote: boolean;
 	noteLengthLimit: number;
 	canPublicNote: boolean;
-<<<<<<< HEAD
 	canReply: boolean;
 	canQuote: boolean;
 	canDirectMessage: boolean;
-=======
 	mentionLimit: number;
->>>>>>> 78ff90f2
 	canInvite: boolean;
 	inviteLimit: number;
 	inviteLimitCycle: number;
@@ -78,13 +75,10 @@
 	canPostNote: true,
 	noteLengthLimit: MAX_NOTE_TEXT_LENGTH,
 	canPublicNote: true,
-<<<<<<< HEAD
 	canReply: true,
 	canQuote: true,
 	canDirectMessage: true,
-=======
 	mentionLimit: 20,
->>>>>>> 78ff90f2
 	canInvite: false,
 	inviteLimit: 0,
 	inviteLimitCycle: 60 * 24 * 7,
@@ -228,7 +222,6 @@
 	}
 
 	@bindThis
-<<<<<<< HEAD
 	private evalCond(user: MiUser, instance: MiInstance | null, roles: MiRole[], value: RoleCondFormulaValue): boolean {
 		try {
 			switch (value.type) {
@@ -241,22 +234,7 @@
 				case 'not': {
 					return !this.evalCond(user, instance, roles, value.value);
 				}
-				case 'roleAssignedOf': {
-=======
-	private evalCond(user: MiUser, roles: MiRole[], value: RoleCondFormulaValue): boolean {
-		try {
-			switch (value.type) {
-				case 'and': {
-					return value.values.every(v => this.evalCond(user, roles, v));
-				}
-				case 'or': {
-					return value.values.some(v => this.evalCond(user, roles, v));
-				}
-				case 'not': {
-					return !this.evalCond(user, roles, value.value);
-				}
 				case 'roleAssignedTo': {
->>>>>>> 78ff90f2
 					return roles.some(r => r.id === value.roleId);
 				}
 				case 'isLocal': {
@@ -340,12 +318,8 @@
 		const assigns = await this.getUserAssigns(userId);
 		const assignedRoles = roles.filter(r => assigns.map(x => x.roleId).includes(r.id));
 		const user = roles.some(r => r.target === 'conditional') ? await this.cacheService.findUserById(userId) : null;
-<<<<<<< HEAD
 		const instance = user ? await this.federatedInstanceService.fetch(user.host ?? this.config.host) : null;
 		const matchedCondRoles = roles.filter(r => r.target === 'conditional' && this.evalCond(user!, instance, assignedRoles, r.condFormula));
-=======
-		const matchedCondRoles = roles.filter(r => r.target === 'conditional' && this.evalCond(user!, assignedRoles, r.condFormula));
->>>>>>> 78ff90f2
 		return [...assignedRoles, ...matchedCondRoles];
 	}
 
@@ -364,12 +338,8 @@
 		const badgeCondRoles = roles.filter(r => r.asBadge && (r.target === 'conditional'));
 		if (badgeCondRoles.length > 0) {
 			const user = roles.some(r => r.target === 'conditional') ? await this.cacheService.findUserById(userId) : null;
-<<<<<<< HEAD
 			const instance = user ? await this.federatedInstanceService.fetch(user.host ?? this.config.host) : null;
 			const matchedBadgeCondRoles = badgeCondRoles.filter(r => this.evalCond(user!, instance, assignedRoles, r.condFormula));
-=======
-			const matchedBadgeCondRoles = badgeCondRoles.filter(r => this.evalCond(user!, assignedRoles, r.condFormula));
->>>>>>> 78ff90f2
 			return [...assignedBadgeRoles, ...matchedBadgeCondRoles];
 		} else {
 			return assignedBadgeRoles;
@@ -405,13 +375,10 @@
 			canPostNote: calc('canPostNote', vs => vs.some(v => v === true)),
 			noteLengthLimit: calc('noteLengthLimit', vs => Math.max(...vs)),
 			canPublicNote: calc('canPublicNote', vs => vs.some(v => v === true)),
-<<<<<<< HEAD
 			canReply: calc('canReply', vs => vs.some(v => v === true)),
 			canQuote: calc('canQuote', vs => vs.some(v => v === true)),
 			canDirectMessage: calc('canDirectMessage', vs => vs.some(v => v === true)),
-=======
 			mentionLimit: calc('mentionLimit', vs => Math.max(...vs)),
->>>>>>> 78ff90f2
 			canInvite: calc('canInvite', vs => vs.some(v => v === true)),
 			inviteLimit: calc('inviteLimit', vs => Math.max(...vs)),
 			inviteLimitCycle: calc('inviteLimitCycle', vs => Math.max(...vs)),
