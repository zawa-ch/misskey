--- conflicted
+++ resolved
@@ -21,11 +21,6 @@
 	value: RoleCondFormulaValue;
 };
 
-type CondFormulaValueRoleAssignedOf = {
-	type: 'roleAssignedOf';
-	roleId: string;
-};
-
 type CondFormulaValueIsLocal = {
 	type: 'isLocal';
 };
@@ -34,7 +29,6 @@
 	type: 'isRemote';
 };
 
-<<<<<<< HEAD
 type CondFormulaValueIsFederated = {
 	type: 'isFederated';
 };
@@ -49,11 +43,11 @@
 
 type CondFormulaValueIsForeign = {
 	type: 'isForeign';
-=======
+};
+
 type CondFormulaValueRoleAssignedTo = {
 	type: 'roleAssignedTo';
 	roleId: string;
->>>>>>> 78ff90f2
 };
 
 type CondFormulaValueCreatedLessThan = {
@@ -114,17 +108,13 @@
 	CondFormulaValueAnd |
 	CondFormulaValueOr |
 	CondFormulaValueNot |
-	CondFormulaValueRoleAssignedOf |
 	CondFormulaValueIsLocal |
 	CondFormulaValueIsRemote |
-<<<<<<< HEAD
 	CondFormulaValueIsFederated |
 	CondFormulaValueIsSubscribing |
 	CondFormulaValueIsPublishing |
 	CondFormulaValueIsForeign |
-=======
 	CondFormulaValueRoleAssignedTo |
->>>>>>> 78ff90f2
 	CondFormulaValueCreatedLessThan |
 	CondFormulaValueCreatedMoreThan |
 	CondFormulaValueFollowersLessThanOrEq |
