/*
 * SPDX-FileCopyrightText: syuilo and misskey-project
 * SPDX-License-Identifier: AGPL-3.0-only
 */

import { Entity, Column, PrimaryColumn } from 'typeorm';
import { id } from './util/id.js';

/**
 * ～かつ～
 * 複数の条件を同時に満たす場合のみ成立とする
 */
type CondFormulaValueAnd = {
	type: 'and';
	values: RoleCondFormulaValue[];
};

/**
 * ～または～
 * 複数の条件のうち、いずれかを満たす場合のみ成立とする
 */
type CondFormulaValueOr = {
	type: 'or';
	values: RoleCondFormulaValue[];
};

/**
 * ～ではない
 * 条件を満たさない場合のみ成立とする
 */
type CondFormulaValueNot = {
	type: 'not';
	value: RoleCondFormulaValue;
};

/**
 * ローカルユーザーのみ成立とする
 */
type CondFormulaValueIsLocal = {
	type: 'isLocal';
};

/**
 * リモートユーザーのみ成立とする
 */
type CondFormulaValueIsRemote = {
	type: 'isRemote';
};

<<<<<<< HEAD
type CondFormulaValueIsFederated = {
	type: 'isFederated';
};

type CondFormulaValueIsSubscribing = {
	type: 'isSubscribing';
};

type CondFormulaValueIsPublishing = {
	type: 'isPublishing';
};

type CondFormulaValueIsForeign = {
	type: 'isForeign';
};

=======
/**
 * 既に指定のマニュアルロールにアサインされている場合のみ成立とする
 */
>>>>>>> 6078081c
type CondFormulaValueRoleAssignedTo = {
	type: 'roleAssignedTo';
	roleId: string;
};

/**
 * サスペンド済みアカウントの場合のみ成立とする
 */
type CondFormulaValueIsSuspended = {
	type: 'isSuspended';
};

/**
 * 鍵アカウントの場合のみ成立とする
 */
type CondFormulaValueIsLocked = {
	type: 'isLocked';
};

/**
 * botアカウントの場合のみ成立とする
 */
type CondFormulaValueIsBot = {
	type: 'isBot';
};

/**
 * 猫アカウントの場合のみ成立とする
 */
type CondFormulaValueIsCat = {
	type: 'isCat';
};

/**
 * 「ユーザを見つけやすくする」が有効なアカウントの場合のみ成立とする
 */
type CondFormulaValueIsExplorable = {
	type: 'isExplorable';
};

/**
 * ユーザが作成されてから指定期間経過した場合のみ成立とする
 */
type CondFormulaValueCreatedLessThan = {
	type: 'createdLessThan';
	sec: number;
};

/**
 * ユーザが作成されてから指定期間経っていない場合のみ成立とする
 */
type CondFormulaValueCreatedMoreThan = {
	type: 'createdMoreThan';
	sec: number;
};

/**
 * フォロワー数が指定値以下の場合のみ成立とする
 */
type CondFormulaValueFollowersLessThanOrEq = {
	type: 'followersLessThanOrEq';
	value: number;
};

/**
 * フォロワー数が指定値以上の場合のみ成立とする
 */
type CondFormulaValueFollowersMoreThanOrEq = {
	type: 'followersMoreThanOrEq';
	value: number;
};

/**
 * フォロー数が指定値以下の場合のみ成立とする
 */
type CondFormulaValueFollowingLessThanOrEq = {
	type: 'followingLessThanOrEq';
	value: number;
};

/**
 * フォロー数が指定値以上の場合のみ成立とする
 */
type CondFormulaValueFollowingMoreThanOrEq = {
	type: 'followingMoreThanOrEq';
	value: number;
};

/**
 * 投稿数が指定値以下の場合のみ成立とする
 */
type CondFormulaValueNotesLessThanOrEq = {
	type: 'notesLessThanOrEq';
	value: number;
};

/**
 * 投稿数が指定値以上の場合のみ成立とする
 */
type CondFormulaValueNotesMoreThanOrEq = {
	type: 'notesMoreThanOrEq';
	value: number;
};

type CondFormulaValueUsernameMatchOf = {
	type: 'usernameMatchOf';
	pattern: string;
};

type CondFormulaValueNameMatchOf = {
	type: 'nameMatchOf';
	pattern: string;
};

type CondFormulaValueNameIsDefault = {
	type: 'nameIsDefault';
};

export type RoleCondFormulaValue = { id: string } & (
	CondFormulaValueAnd |
	CondFormulaValueOr |
	CondFormulaValueNot |
	CondFormulaValueIsLocal |
	CondFormulaValueIsRemote |
<<<<<<< HEAD
	CondFormulaValueIsFederated |
	CondFormulaValueIsSubscribing |
	CondFormulaValueIsPublishing |
	CondFormulaValueIsForeign |
=======
	CondFormulaValueIsSuspended |
	CondFormulaValueIsLocked |
	CondFormulaValueIsBot |
	CondFormulaValueIsCat |
	CondFormulaValueIsExplorable |
>>>>>>> 6078081c
	CondFormulaValueRoleAssignedTo |
	CondFormulaValueCreatedLessThan |
	CondFormulaValueCreatedMoreThan |
	CondFormulaValueFollowersLessThanOrEq |
	CondFormulaValueFollowersMoreThanOrEq |
	CondFormulaValueFollowingLessThanOrEq |
	CondFormulaValueFollowingMoreThanOrEq |
	CondFormulaValueNotesLessThanOrEq |
	CondFormulaValueNotesMoreThanOrEq |
	CondFormulaValueUsernameMatchOf |
	CondFormulaValueNameMatchOf |
	CondFormulaValueNameIsDefault
);

@Entity('role')
export class MiRole {
	@PrimaryColumn(id())
	public id: string;

	@Column('timestamp with time zone', {
		comment: 'The updated date of the Role.',
	})
	public updatedAt: Date;

	@Column('timestamp with time zone', {
		comment: 'The last used date of the Role.',
	})
	public lastUsedAt: Date;

	@Column('varchar', {
		length: 256,
	})
	public name: string;

	@Column('varchar', {
		length: 1024,
	})
	public description: string;

	@Column('varchar', {
		length: 256, nullable: true,
	})
	public color: string | null;

	@Column('varchar', {
		length: 512, nullable: true,
	})
	public iconUrl: string | null;

	@Column('enum', {
		enum: ['manual', 'conditional'],
		default: 'manual',
	})
	public target: 'manual' | 'conditional';

	@Column('jsonb', {
		default: { },
	})
	public condFormula: RoleCondFormulaValue;

	@Column('boolean', {
		default: false,
	})
	public isPublic: boolean;

	// trueの場合ユーザー名の横にバッジとして表示
	@Column('boolean', {
		default: false,
	})
	public asBadge: boolean;

	@Column('boolean', {
		default: false,
	})
	public isModerator: boolean;

	@Column('boolean', {
		default: false,
	})
	public isAdministrator: boolean;

	@Column('boolean', {
		default: false,
	})
	public isExplorable: boolean;

	@Column('boolean', {
		default: false,
	})
	public canEditMembersByModerator: boolean;

	// UIに表示する際の並び順用(大きいほど先頭)
	@Column('integer', {
		default: 0,
	})
	public displayOrder: number;

	@Column('jsonb', {
		default: { },
	})
	public policies: Record<string, {
		useDefault: boolean;
		priority: number;
		value: any;
	}>;
}<|MERGE_RESOLUTION|>--- conflicted
+++ resolved
@@ -47,7 +47,6 @@
 	type: 'isRemote';
 };
 
-<<<<<<< HEAD
 type CondFormulaValueIsFederated = {
 	type: 'isFederated';
 };
@@ -64,11 +63,6 @@
 	type: 'isForeign';
 };
 
-=======
-/**
- * 既に指定のマニュアルロールにアサインされている場合のみ成立とする
- */
->>>>>>> 6078081c
 type CondFormulaValueRoleAssignedTo = {
 	type: 'roleAssignedTo';
 	roleId: string;
@@ -193,18 +187,15 @@
 	CondFormulaValueNot |
 	CondFormulaValueIsLocal |
 	CondFormulaValueIsRemote |
-<<<<<<< HEAD
 	CondFormulaValueIsFederated |
 	CondFormulaValueIsSubscribing |
 	CondFormulaValueIsPublishing |
 	CondFormulaValueIsForeign |
-=======
 	CondFormulaValueIsSuspended |
 	CondFormulaValueIsLocked |
 	CondFormulaValueIsBot |
 	CondFormulaValueIsCat |
 	CondFormulaValueIsExplorable |
->>>>>>> 6078081c
 	CondFormulaValueRoleAssignedTo |
 	CondFormulaValueCreatedLessThan |
 	CondFormulaValueCreatedMoreThan |
