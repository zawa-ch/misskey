/*
 * SPDX-FileCopyrightText: syuilo and misskey-project
 * SPDX-License-Identifier: AGPL-3.0-only
 */

export const packedRoleCondFormulaLogicsSchema = {
	type: 'object',
	properties: {
		id: {
			type: 'string', optional: false,
		},
		type: {
			type: 'string',
			nullable: false, optional: false,
			enum: ['and', 'or'],
		},
		values: {
			type: 'array',
			nullable: false, optional: false,
			items: {
				ref: 'RoleCondFormulaValue',
			},
		},
	},
} as const;

export const packedRoleCondFormulaValueNot = {
	type: 'object',
	properties: {
		id: {
			type: 'string', optional: false,
		},
		type: {
			type: 'string',
			nullable: false, optional: false,
			enum: ['not'],
		},
		value: {
			type: 'object',
			optional: false,
			ref: 'RoleCondFormulaValue',
		},
	},
} as const;

export const packedRoleCondFormulaValueAssignsRoleSchema = {
	type: 'object',
	properties: {
		type: {
			type: 'string',
			nullable: false, optional: false,
			enum: ['roleAssignedOf'],
		},
		roleId: {
			type: 'string',
			nullable: false, optional: false,
			format: 'id',
			example: 'xxxxxxxxxx',
		},
	},
} as const;

export const packedRoleCondFormulaValueIsLocalOrRemoteSchema = {
	type: 'object',
	properties: {
		id: {
			type: 'string', optional: false,
		},
		type: {
			type: 'string',
			nullable: false, optional: false,
			enum: ['isLocal', 'isRemote', 'isFederated', 'isSubscribing', 'isPublishing', 'isForeign'],
		},
	},
} as const;

export const packedRoleCondFormulaValueAssignedRoleSchema = {
	type: 'object',
	properties: {
		id: {
			type: 'string', optional: false,
		},
		type: {
			type: 'string',
			nullable: false, optional: false,
			enum: ['roleAssignedTo'],
		},
		roleId: {
			type: 'string',
			nullable: false, optional: false,
			format: 'id',
			example: 'xxxxxxxxxx',
		},
	},
} as const;

export const packedRoleCondFormulaValueCreatedSchema = {
	type: 'object',
	properties: {
		id: {
			type: 'string', optional: false,
		},
		type: {
			type: 'string',
			nullable: false, optional: false,
			enum: [
				'createdLessThan',
				'createdMoreThan',
			],
		},
		sec: {
			type: 'number',
			nullable: false, optional: false,
		},
	},
} as const;

export const packedRoleCondFormulaFollowersOrFollowingOrNotesSchema = {
	type: 'object',
	properties: {
		id: {
			type: 'string', optional: false,
		},
		type: {
			type: 'string',
			nullable: false, optional: false,
			enum: [
				'followersLessThanOrEq',
				'followersMoreThanOrEq',
				'followingLessThanOrEq',
				'followingMoreThanOrEq',
				'notesLessThanOrEq',
				'notesMoreThanOrEq',
			],
		},
		value: {
			type: 'number',
			nullable: false, optional: false,
		},
	},
} as const;

export const packedRoleCondFormulaValueZeroArgSchema = {
	type: 'object',
	properties: {
		id: {
			type: 'string', optional: false,
		},
		type: {
			type: 'string',
			nullable: false, optional: false,
			enum: ['nameIsDefault'],
		},
	},
} as const;

export const packedRoleCondFormulaValuePatternMatchSchema = {
	type: 'object',
	properties: {
		id: {
			type: 'string', optional: false,
		},
		type: {
			type: 'string',
			nullable: false, optional: false,
			enum: ['usernameMatchOf', 'nameMatchOf'],
		},
		pattern: {
			type: 'string',
			nullable: false, optional: false,
		},
	},
} as const;

export const packedRoleCondFormulaValueSchema = {
	type: 'object',
	oneOf: [
		{
			ref: 'RoleCondFormulaLogics',
		},
		{
			ref: 'RoleCondFormulaValueNot',
		},
		{
			ref: 'RoleCondFormulaValueIsLocalOrRemote',
		},
		{
			ref: 'RoleCondFormulaValueAssignedRole',
		},
		{
			ref: 'RoleCondFormulaValueCreated',
		},
		{
			ref: 'RoleCondFormulaFollowersOrFollowingOrNotes',
		},
	],
} as const;

export const packedRolePoliciesSchema = {
	type: 'object',
	optional: false, nullable: false,
	properties: {
		gtlAvailable: {
			type: 'boolean',
			optional: false, nullable: false,
		},
		ltlAvailable: {
			type: 'boolean',
			optional: false, nullable: false,
		},
		canPostNote: {
			type: 'boolean',
			optional: false, nullable: false,
		},
		noteLengthLimit: {
			type: 'integer',
			optional: false, nullable: false,
		},
		canPublicNote: {
			type: 'boolean',
			optional: false, nullable: false,
		},
<<<<<<< HEAD
		canReply: {
			type: 'boolean',
			optional: false, nullable: false,
		},
		canQuote: {
			type: 'boolean',
			optional: false, nullable: false,
		},
		canDirectMessage: {
			type: 'boolean',
=======
		mentionLimit: {
			type: 'integer',
>>>>>>> 78ff90f2
			optional: false, nullable: false,
		},
		canInvite: {
			type: 'boolean',
			optional: false, nullable: false,
		},
		inviteLimit: {
			type: 'integer',
			optional: false, nullable: false,
		},
		inviteLimitCycle: {
			type: 'integer',
			optional: false, nullable: false,
		},
		inviteExpirationTime: {
			type: 'integer',
			optional: false, nullable: false,
		},
		canManageCustomEmojis: {
			type: 'boolean',
			optional: false, nullable: false,
		},
		canManageAvatarDecorations: {
			type: 'boolean',
			optional: false, nullable: false,
		},
		canSearchNotes: {
			type: 'boolean',
			optional: false, nullable: false,
		},
		canUseTranslator: {
			type: 'boolean',
			optional: false, nullable: false,
		},
		canHideAds: {
			type: 'boolean',
			optional: false, nullable: false,
		},
		driveCapacityMb: {
			type: 'integer',
			optional: false, nullable: false,
		},
		alwaysMarkNsfw: {
			type: 'boolean',
			optional: false, nullable: false,
		},
		pinLimit: {
			type: 'integer',
			optional: false, nullable: false,
		},
		antennaLimit: {
			type: 'integer',
			optional: false, nullable: false,
		},
		wordMuteLimit: {
			type: 'integer',
			optional: false, nullable: false,
		},
		webhookLimit: {
			type: 'integer',
			optional: false, nullable: false,
		},
		clipLimit: {
			type: 'integer',
			optional: false, nullable: false,
		},
		noteEachClipsLimit: {
			type: 'integer',
			optional: false, nullable: false,
		},
		userListLimit: {
			type: 'integer',
			optional: false, nullable: false,
		},
		userEachUserListsLimit: {
			type: 'integer',
			optional: false, nullable: false,
		},
		rateLimitFactor: {
			type: 'integer',
			optional: false, nullable: false,
		},
		avatarDecorationLimit: {
			type: 'integer',
			optional: false, nullable: false,
		},
	},
} as const;

export const packedRoleLiteSchema = {
	type: 'object',
	properties: {
		id: {
			type: 'string',
			optional: false, nullable: false,
			format: 'id',
			example: 'xxxxxxxxxx',
		},
		name: {
			type: 'string',
			optional: false, nullable: false,
			example: 'New Role',
		},
		color: {
			type: 'string',
			optional: false, nullable: true,
			example: '#000000',
		},
		iconUrl: {
			type: 'string',
			optional: false, nullable: true,
		},
		description: {
			type: 'string',
			optional: false, nullable: false,
		},
		isModerator: {
			type: 'boolean',
			optional: false, nullable: false,
			example: false,
		},
		isAdministrator: {
			type: 'boolean',
			optional: false, nullable: false,
			example: false,
		},
		displayOrder: {
			type: 'integer',
			optional: false, nullable: false,
			example: 0,
		},
	},
} as const;

export const packedRoleSchema = {
	type: 'object',
	allOf: [
		{
			type: 'object',
			ref: 'RoleLite',
		},
		{
			type: 'object',
			properties: {
				createdAt: {
					type: 'string',
					optional: false, nullable: false,
					format: 'date-time',
				},
				updatedAt: {
					type: 'string',
					optional: false, nullable: false,
					format: 'date-time',
				},
				target: {
					type: 'string',
					optional: false, nullable: false,
					enum: ['manual', 'conditional'],
				},
				condFormula: {
					type: 'object',
					optional: false, nullable: false,
					ref: 'RoleCondFormulaValue',
				},
				isPublic: {
					type: 'boolean',
					optional: false, nullable: false,
					example: false,
				},
				isExplorable: {
					type: 'boolean',
					optional: false, nullable: false,
					example: false,
				},
				asBadge: {
					type: 'boolean',
					optional: false, nullable: false,
					example: false,
				},
				canEditMembersByModerator: {
					type: 'boolean',
					optional: false, nullable: false,
					example: false,
				},
				policies: {
					type: 'object',
					optional: false, nullable: false,
					additionalProperties: {
						anyOf: [{
							type: 'object',
							properties: {
								value: {
									oneOf: [
										{
											type: 'integer',
										},
										{
											type: 'boolean',
										},
									],
								},
								priority: {
									type: 'integer',
								},
								useDefault: {
									type: 'boolean',
								},
							},
						}],
					},
				},
				usersCount: {
					type: 'integer',
					optional: false, nullable: false,
				},
			},
		},
	],
} as const;<|MERGE_RESOLUTION|>--- conflicted
+++ resolved
@@ -39,23 +39,6 @@
 			type: 'object',
 			optional: false,
 			ref: 'RoleCondFormulaValue',
-		},
-	},
-} as const;
-
-export const packedRoleCondFormulaValueAssignsRoleSchema = {
-	type: 'object',
-	properties: {
-		type: {
-			type: 'string',
-			nullable: false, optional: false,
-			enum: ['roleAssignedOf'],
-		},
-		roleId: {
-			type: 'string',
-			nullable: false, optional: false,
-			format: 'id',
-			example: 'xxxxxxxxxx',
 		},
 	},
 } as const;
@@ -220,7 +203,6 @@
 			type: 'boolean',
 			optional: false, nullable: false,
 		},
-<<<<<<< HEAD
 		canReply: {
 			type: 'boolean',
 			optional: false, nullable: false,
@@ -231,10 +213,10 @@
 		},
 		canDirectMessage: {
 			type: 'boolean',
-=======
+			optional: false, nullable: false,
+		},
 		mentionLimit: {
 			type: 'integer',
->>>>>>> 78ff90f2
 			optional: false, nullable: false,
 		},
 		canInvite: {
