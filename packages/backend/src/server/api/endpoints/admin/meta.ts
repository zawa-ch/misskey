/*
 * SPDX-FileCopyrightText: syuilo and misskey-project
 * SPDX-License-Identifier: AGPL-3.0-only
 */

import { Inject, Injectable } from '@nestjs/common';
import { Endpoint } from '@/server/api/endpoint-base.js';
import { MetaService } from '@/core/MetaService.js';
import type { Config } from '@/config.js';
import { DI } from '@/di-symbols.js';
import { DEFAULT_POLICIES } from '@/core/RoleService.js';

export const meta = {
	tags: ['meta'],

	requireCredential: true,
	requireAdmin: true,
	kind: 'read:admin:meta',

	res: {
		type: 'object',
		optional: false, nullable: false,
		properties: {
			cacheRemoteFiles: {
				type: 'boolean',
				optional: false, nullable: false,
			},
			cacheRemoteSensitiveFiles: {
				type: 'boolean',
				optional: false, nullable: false,
			},
			emailRequiredForSignup: {
				type: 'boolean',
				optional: false, nullable: false,
			},
			enableHcaptcha: {
				type: 'boolean',
				optional: false, nullable: false,
			},
			hcaptchaSiteKey: {
				type: 'string',
				optional: false, nullable: true,
			},
			enableMcaptcha: {
				type: 'boolean',
				optional: false, nullable: false,
			},
			mcaptchaSiteKey: {
				type: 'string',
				optional: false, nullable: true,
			},
			mcaptchaInstanceUrl: {
				type: 'string',
				optional: false, nullable: true,
			},
			enableRecaptcha: {
				type: 'boolean',
				optional: false, nullable: false,
			},
			recaptchaSiteKey: {
				type: 'string',
				optional: false, nullable: true,
			},
			enableTurnstile: {
				type: 'boolean',
				optional: false, nullable: false,
			},
			turnstileSiteKey: {
				type: 'string',
				optional: false, nullable: true,
			},
			enableTestcaptcha: {
				type: 'boolean',
				optional: false, nullable: false,
			},
			swPublickey: {
				type: 'string',
				optional: false, nullable: true,
			},
			mascotImageUrl: {
				type: 'string',
				optional: false, nullable: true,
				default: '/assets/ai.png',
			},
			bannerUrl: {
				type: 'string',
				optional: false, nullable: true,
			},
			serverErrorImageUrl: {
				type: 'string',
				optional: false, nullable: true,
			},
			infoImageUrl: {
				type: 'string',
				optional: false, nullable: true,
			},
			notFoundImageUrl: {
				type: 'string',
				optional: false, nullable: true,
			},
			iconUrl: {
				type: 'string',
				optional: false, nullable: true,
			},
			app192IconUrl: {
				type: 'string',
				optional: false, nullable: true,
			},
			app512IconUrl: {
				type: 'string',
				optional: false, nullable: true,
			},
			enableEmail: {
				type: 'boolean',
				optional: false, nullable: false,
			},
			enableServiceWorker: {
				type: 'boolean',
				optional: false, nullable: false,
			},
			translatorAvailable: {
				type: 'boolean',
				optional: false, nullable: false,
			},
			silencedHosts: {
				type: 'array',
				optional: true,
				nullable: false,
				items: {
					type: 'string',
					optional: false,
					nullable: false,
				},
			},
			mediaSilencedHosts: {
				type: 'array',
				optional: false,
				nullable: false,
				items: {
					type: 'string',
					optional: false,
					nullable: false,
				},
			},
			pinnedUsers: {
				type: 'array',
				optional: false, nullable: false,
				items: {
					type: 'string',
				},
			},
			hiddenTags: {
				type: 'array',
				optional: false, nullable: false,
				items: {
					type: 'string',
				},
			},
			blockedHosts: {
				type: 'array',
				optional: false, nullable: false,
				items: {
					type: 'string',
				},
			},
			sensitiveWords: {
				type: 'array',
				optional: false, nullable: false,
				items: {
					type: 'string',
				},
			},
			prohibitedWords: {
				type: 'array',
				optional: false, nullable: false,
				items: {
					type: 'string',
				},
			},
<<<<<<< HEAD
			prohibitedNotePattern: {
				type: 'object',
				optional: false, nullable: true,
				ref: 'ProhibitedNoteFormulaValue',
=======
			prohibitedWordsForNameOfUser: {
				type: 'array',
				optional: false, nullable: false,
				items: {
					type: 'string',
				},
>>>>>>> b99e13e6
			},
			bannedEmailDomains: {
				type: 'array',
				optional: true, nullable: false,
				items: {
					type: 'string',
					optional: false, nullable: false,
				},
			},
			preservedUsernames: {
				type: 'array',
				optional: false, nullable: false,
				items: {
					type: 'string',
				},
			},
			hcaptchaSecretKey: {
				type: 'string',
				optional: false, nullable: true,
			},
			mcaptchaSecretKey: {
				type: 'string',
				optional: false, nullable: true,
			},
			recaptchaSecretKey: {
				type: 'string',
				optional: false, nullable: true,
			},
			turnstileSecretKey: {
				type: 'string',
				optional: false, nullable: true,
			},
			sensitiveMediaDetection: {
				type: 'string',
				optional: false, nullable: false,
			},
			sensitiveMediaDetectionSensitivity: {
				type: 'string',
				optional: false, nullable: false,
			},
			setSensitiveFlagAutomatically: {
				type: 'boolean',
				optional: false, nullable: false,
			},
			enableSensitiveMediaDetectionForVideos: {
				type: 'boolean',
				optional: false, nullable: false,
			},
			proxyAccountId: {
				type: 'string',
				optional: false, nullable: true,
				format: 'id',
			},
			email: {
				type: 'string',
				optional: false, nullable: true,
			},
			smtpSecure: {
				type: 'boolean',
				optional: false, nullable: false,
			},
			smtpHost: {
				type: 'string',
				optional: false, nullable: true,
			},
			smtpPort: {
				type: 'number',
				optional: false, nullable: true,
			},
			smtpUser: {
				type: 'string',
				optional: false, nullable: true,
			},
			smtpPass: {
				type: 'string',
				optional: false, nullable: true,
			},
			swPrivateKey: {
				type: 'string',
				optional: false, nullable: true,
			},
			useObjectStorage: {
				type: 'boolean',
				optional: false, nullable: false,
			},
			objectStorageBaseUrl: {
				type: 'string',
				optional: false, nullable: true,
			},
			objectStorageBucket: {
				type: 'string',
				optional: false, nullable: true,
			},
			objectStoragePrefix: {
				type: 'string',
				optional: false, nullable: true,
			},
			objectStorageEndpoint: {
				type: 'string',
				optional: false, nullable: true,
			},
			objectStorageRegion: {
				type: 'string',
				optional: false, nullable: true,
			},
			objectStoragePort: {
				type: 'number',
				optional: false, nullable: true,
			},
			objectStorageAccessKey: {
				type: 'string',
				optional: false, nullable: true,
			},
			objectStorageSecretKey: {
				type: 'string',
				optional: false, nullable: true,
			},
			objectStorageUseSSL: {
				type: 'boolean',
				optional: false, nullable: false,
			},
			objectStorageUseProxy: {
				type: 'boolean',
				optional: false, nullable: false,
			},
			objectStorageSetPublicRead: {
				type: 'boolean',
				optional: false, nullable: false,
			},
			enableIpLogging: {
				type: 'boolean',
				optional: false, nullable: false,
			},
			enableActiveEmailValidation: {
				type: 'boolean',
				optional: false, nullable: false,
			},
			enableVerifymailApi: {
				type: 'boolean',
				optional: false, nullable: false,
			},
			verifymailAuthKey: {
				type: 'string',
				optional: false, nullable: true,
			},
			enableTruemailApi: {
				type: 'boolean',
				optional: false, nullable: false,
			},
			truemailInstance: {
				type: 'string',
				optional: false, nullable: true,
			},
			truemailAuthKey: {
				type: 'string',
				optional: false, nullable: true,
			},
			enableChartsForRemoteUser: {
				type: 'boolean',
				optional: false, nullable: false,
			},
			enableChartsForFederatedInstances: {
				type: 'boolean',
				optional: false, nullable: false,
			},
			enableStatsForFederatedInstances: {
				type: 'boolean',
				optional: false, nullable: false,
			},
			enableServerMachineStats: {
				type: 'boolean',
				optional: false, nullable: false,
			},
			enableIdenticonGeneration: {
				type: 'boolean',
				optional: false, nullable: false,
			},
			manifestJsonOverride: {
				type: 'string',
				optional: false, nullable: false,
			},
			policies: {
				type: 'object',
				optional: false, nullable: false,
			},
			enableFanoutTimeline: {
				type: 'boolean',
				optional: false, nullable: false,
			},
			enableFanoutTimelineDbFallback: {
				type: 'boolean',
				optional: false, nullable: false,
			},
			perLocalUserUserTimelineCacheMax: {
				type: 'number',
				optional: false, nullable: false,
			},
			perRemoteUserUserTimelineCacheMax: {
				type: 'number',
				optional: false, nullable: false,
			},
			perUserHomeTimelineCacheMax: {
				type: 'number',
				optional: false, nullable: false,
			},
			perUserListTimelineCacheMax: {
				type: 'number',
				optional: false, nullable: false,
			},
			enableReactionsBuffering: {
				type: 'boolean',
				optional: false, nullable: false,
			},
			notesPerOneAd: {
				type: 'number',
				optional: false, nullable: false,
			},
			backgroundImageUrl: {
				type: 'string',
				optional: false, nullable: true,
			},
			deeplAuthKey: {
				type: 'string',
				optional: false, nullable: true,
			},
			deeplIsPro: {
				type: 'boolean',
				optional: false, nullable: false,
			},
			defaultDarkTheme: {
				type: 'string',
				optional: false, nullable: true,
			},
			defaultLightTheme: {
				type: 'string',
				optional: false, nullable: true,
			},
			description: {
				type: 'string',
				optional: false, nullable: true,
			},
			disableRegistration: {
				type: 'boolean',
				optional: false, nullable: false,
			},
			impressumUrl: {
				type: 'string',
				optional: false, nullable: true,
			},
			maintainerEmail: {
				type: 'string',
				optional: false, nullable: true,
			},
			maintainerName: {
				type: 'string',
				optional: false, nullable: true,
			},
			name: {
				type: 'string',
				optional: false, nullable: true,
			},
			shortName: {
				type: 'string',
				optional: false, nullable: true,
			},
			objectStorageS3ForcePathStyle: {
				type: 'boolean',
				optional: false, nullable: false,
			},
			privacyPolicyUrl: {
				type: 'string',
				optional: false, nullable: true,
			},
			inquiryUrl: {
				type: 'string',
				optional: false, nullable: true,
			},
			repositoryUrl: {
				type: 'string',
				optional: false, nullable: true,
			},
			summalyProxy: {
				type: 'string',
				optional: false, nullable: true,
				deprecated: true,
				description: '[Deprecated] Use "urlPreviewSummaryProxyUrl" instead.',
			},
			themeColor: {
				type: 'string',
				optional: false, nullable: true,
			},
			tosUrl: {
				type: 'string',
				optional: false, nullable: true,
			},
			uri: {
				type: 'string',
				optional: false, nullable: false,
			},
			version: {
				type: 'string',
				optional: false, nullable: false,
			},
			urlPreviewEnabled: {
				type: 'boolean',
				optional: false, nullable: false,
			},
			urlPreviewTimeout: {
				type: 'number',
				optional: false, nullable: false,
			},
			urlPreviewMaximumContentLength: {
				type: 'number',
				optional: false, nullable: false,
			},
			urlPreviewRequireContentLength: {
				type: 'boolean',
				optional: false, nullable: false,
			},
			urlPreviewUserAgent: {
				type: 'string',
				optional: false, nullable: true,
			},
			urlPreviewSummaryProxyUrl: {
				type: 'string',
				optional: false, nullable: true,
			},
			federation: {
				type: 'string',
				optional: false, nullable: false,
			},
			federationHosts: {
				type: 'array',
				optional: false, nullable: false,
				items: {
					type: 'string',
					optional: false, nullable: false,
				},
			},
		},
	},
} as const;

export const paramDef = {
	type: 'object',
	properties: {
	},
	required: [],
} as const;

@Injectable()
export default class extends Endpoint<typeof meta, typeof paramDef> { // eslint-disable-line import/no-default-export
	constructor(
		@Inject(DI.config)
		private config: Config,

		private metaService: MetaService,
	) {
		super(meta, paramDef, async () => {
			const instance = await this.metaService.fetch(true);

			return {
				maintainerName: instance.maintainerName,
				maintainerEmail: instance.maintainerEmail,
				version: this.config.version,
				name: instance.name,
				shortName: instance.shortName,
				uri: this.config.url,
				description: instance.description,
				langs: instance.langs,
				tosUrl: instance.termsOfServiceUrl,
				repositoryUrl: instance.repositoryUrl,
				feedbackUrl: instance.feedbackUrl,
				impressumUrl: instance.impressumUrl,
				privacyPolicyUrl: instance.privacyPolicyUrl,
				inquiryUrl: instance.inquiryUrl,
				disableRegistration: instance.disableRegistration,
				emailRequiredForSignup: instance.emailRequiredForSignup,
				enableHcaptcha: instance.enableHcaptcha,
				hcaptchaSiteKey: instance.hcaptchaSiteKey,
				enableMcaptcha: instance.enableMcaptcha,
				mcaptchaSiteKey: instance.mcaptchaSitekey,
				mcaptchaInstanceUrl: instance.mcaptchaInstanceUrl,
				enableRecaptcha: instance.enableRecaptcha,
				recaptchaSiteKey: instance.recaptchaSiteKey,
				enableTurnstile: instance.enableTurnstile,
				turnstileSiteKey: instance.turnstileSiteKey,
				enableTestcaptcha: instance.enableTestcaptcha,
				swPublickey: instance.swPublicKey,
				themeColor: instance.themeColor,
				mascotImageUrl: instance.mascotImageUrl,
				bannerUrl: instance.bannerUrl,
				serverErrorImageUrl: instance.serverErrorImageUrl,
				notFoundImageUrl: instance.notFoundImageUrl,
				infoImageUrl: instance.infoImageUrl,
				iconUrl: instance.iconUrl,
				app192IconUrl: instance.app192IconUrl,
				app512IconUrl: instance.app512IconUrl,
				backgroundImageUrl: instance.backgroundImageUrl,
				logoImageUrl: instance.logoImageUrl,
				defaultLightTheme: instance.defaultLightTheme,
				defaultDarkTheme: instance.defaultDarkTheme,
				enableEmail: instance.enableEmail,
				enableServiceWorker: instance.enableServiceWorker,
				translatorAvailable: instance.deeplAuthKey != null,
				cacheRemoteFiles: instance.cacheRemoteFiles,
				cacheRemoteSensitiveFiles: instance.cacheRemoteSensitiveFiles,
				pinnedUsers: instance.pinnedUsers,
				hiddenTags: instance.hiddenTags,
				blockedHosts: instance.blockedHosts,
				silencedHosts: instance.silencedHosts,
				mediaSilencedHosts: instance.mediaSilencedHosts,
				sensitiveWords: instance.sensitiveWords,
				prohibitedWords: instance.prohibitedWords,
<<<<<<< HEAD
				prohibitedNotePattern: instance.prohibitedNotePattern.type ? instance.prohibitedNotePattern : null,
=======
				prohibitedWordsForNameOfUser: instance.prohibitedWordsForNameOfUser,
>>>>>>> b99e13e6
				preservedUsernames: instance.preservedUsernames,
				hcaptchaSecretKey: instance.hcaptchaSecretKey,
				mcaptchaSecretKey: instance.mcaptchaSecretKey,
				recaptchaSecretKey: instance.recaptchaSecretKey,
				turnstileSecretKey: instance.turnstileSecretKey,
				sensitiveMediaDetection: instance.sensitiveMediaDetection,
				sensitiveMediaDetectionSensitivity: instance.sensitiveMediaDetectionSensitivity,
				setSensitiveFlagAutomatically: instance.setSensitiveFlagAutomatically,
				enableSensitiveMediaDetectionForVideos: instance.enableSensitiveMediaDetectionForVideos,
				proxyAccountId: instance.proxyAccountId,
				email: instance.email,
				smtpSecure: instance.smtpSecure,
				smtpHost: instance.smtpHost,
				smtpPort: instance.smtpPort,
				smtpUser: instance.smtpUser,
				smtpPass: instance.smtpPass,
				swPrivateKey: instance.swPrivateKey,
				useObjectStorage: instance.useObjectStorage,
				objectStorageBaseUrl: instance.objectStorageBaseUrl,
				objectStorageBucket: instance.objectStorageBucket,
				objectStoragePrefix: instance.objectStoragePrefix,
				objectStorageEndpoint: instance.objectStorageEndpoint,
				objectStorageRegion: instance.objectStorageRegion,
				objectStoragePort: instance.objectStoragePort,
				objectStorageAccessKey: instance.objectStorageAccessKey,
				objectStorageSecretKey: instance.objectStorageSecretKey,
				objectStorageUseSSL: instance.objectStorageUseSSL,
				objectStorageUseProxy: instance.objectStorageUseProxy,
				objectStorageSetPublicRead: instance.objectStorageSetPublicRead,
				objectStorageS3ForcePathStyle: instance.objectStorageS3ForcePathStyle,
				deeplAuthKey: instance.deeplAuthKey,
				deeplIsPro: instance.deeplIsPro,
				enableIpLogging: instance.enableIpLogging,
				enableActiveEmailValidation: instance.enableActiveEmailValidation,
				enableVerifymailApi: instance.enableVerifymailApi,
				verifymailAuthKey: instance.verifymailAuthKey,
				enableTruemailApi: instance.enableTruemailApi,
				truemailInstance: instance.truemailInstance,
				truemailAuthKey: instance.truemailAuthKey,
				enableChartsForRemoteUser: instance.enableChartsForRemoteUser,
				enableChartsForFederatedInstances: instance.enableChartsForFederatedInstances,
				enableStatsForFederatedInstances: instance.enableStatsForFederatedInstances,
				enableServerMachineStats: instance.enableServerMachineStats,
				enableIdenticonGeneration: instance.enableIdenticonGeneration,
				bannedEmailDomains: instance.bannedEmailDomains,
				policies: { ...DEFAULT_POLICIES, ...instance.policies },
				manifestJsonOverride: instance.manifestJsonOverride,
				enableFanoutTimeline: instance.enableFanoutTimeline,
				enableFanoutTimelineDbFallback: instance.enableFanoutTimelineDbFallback,
				perLocalUserUserTimelineCacheMax: instance.perLocalUserUserTimelineCacheMax,
				perRemoteUserUserTimelineCacheMax: instance.perRemoteUserUserTimelineCacheMax,
				perUserHomeTimelineCacheMax: instance.perUserHomeTimelineCacheMax,
				perUserListTimelineCacheMax: instance.perUserListTimelineCacheMax,
				enableReactionsBuffering: instance.enableReactionsBuffering,
				notesPerOneAd: instance.notesPerOneAd,
				summalyProxy: instance.urlPreviewSummaryProxyUrl,
				urlPreviewEnabled: instance.urlPreviewEnabled,
				urlPreviewTimeout: instance.urlPreviewTimeout,
				urlPreviewMaximumContentLength: instance.urlPreviewMaximumContentLength,
				urlPreviewRequireContentLength: instance.urlPreviewRequireContentLength,
				urlPreviewUserAgent: instance.urlPreviewUserAgent,
				urlPreviewSummaryProxyUrl: instance.urlPreviewSummaryProxyUrl,
				federation: instance.federation,
				federationHosts: instance.federationHosts,
			};
		});
	}
}<|MERGE_RESOLUTION|>--- conflicted
+++ resolved
@@ -177,19 +177,17 @@
 					type: 'string',
 				},
 			},
-<<<<<<< HEAD
+			prohibitedWordsForNameOfUser: {
+				type: 'array',
+				optional: false, nullable: false,
+				items: {
+					type: 'string',
+				},
+			},
 			prohibitedNotePattern: {
 				type: 'object',
 				optional: false, nullable: true,
 				ref: 'ProhibitedNoteFormulaValue',
-=======
-			prohibitedWordsForNameOfUser: {
-				type: 'array',
-				optional: false, nullable: false,
-				items: {
-					type: 'string',
-				},
->>>>>>> b99e13e6
 			},
 			bannedEmailDomains: {
 				type: 'array',
@@ -604,11 +602,8 @@
 				mediaSilencedHosts: instance.mediaSilencedHosts,
 				sensitiveWords: instance.sensitiveWords,
 				prohibitedWords: instance.prohibitedWords,
-<<<<<<< HEAD
+				prohibitedWordsForNameOfUser: instance.prohibitedWordsForNameOfUser,
 				prohibitedNotePattern: instance.prohibitedNotePattern.type ? instance.prohibitedNotePattern : null,
-=======
-				prohibitedWordsForNameOfUser: instance.prohibitedWordsForNameOfUser,
->>>>>>> b99e13e6
 				preservedUsernames: instance.preservedUsernames,
 				hcaptchaSecretKey: instance.hcaptchaSecretKey,
 				mcaptchaSecretKey: instance.mcaptchaSecretKey,
