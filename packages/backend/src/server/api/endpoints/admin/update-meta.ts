/*
 * SPDX-FileCopyrightText: syuilo and misskey-project
 * SPDX-License-Identifier: AGPL-3.0-only
 */

import { Injectable } from '@nestjs/common';
import type { MiMeta } from '@/models/Meta.js';
import { ModerationLogService } from '@/core/ModerationLogService.js';
import { Endpoint } from '@/server/api/endpoint-base.js';
import { MetaService } from '@/core/MetaService.js';

export const meta = {
	tags: ['admin'],

	requireCredential: true,
	requireAdmin: true,
	kind: 'write:admin:meta',
} as const;

export const paramDef = {
	type: 'object',
	properties: {
		disableRegistration: { type: 'boolean', nullable: true },
		pinnedUsers: {
			type: 'array', nullable: true, items: {
				type: 'string',
			},
		},
		hiddenTags: {
			type: 'array', nullable: true, items: {
				type: 'string',
			},
		},
		blockedHosts: {
			type: 'array', nullable: true, items: {
				type: 'string',
			},
		},
		sensitiveWords: {
			type: 'array', nullable: true, items: {
				type: 'string',
			},
		},
		prohibitedWords: {
			type: 'array', nullable: true, items: {
				type: 'string',
			},
		},
		prohibitedNotePattern: { type: 'object', nullable: true },
		themeColor: { type: 'string', nullable: true, pattern: '^#[0-9a-fA-F]{6}$' },
		mascotImageUrl: { type: 'string', nullable: true },
		bannerUrl: { type: 'string', nullable: true },
		serverErrorImageUrl: { type: 'string', nullable: true },
		infoImageUrl: { type: 'string', nullable: true },
		notFoundImageUrl: { type: 'string', nullable: true },
		iconUrl: { type: 'string', nullable: true },
		app192IconUrl: { type: 'string', nullable: true },
		app512IconUrl: { type: 'string', nullable: true },
		backgroundImageUrl: { type: 'string', nullable: true },
		logoImageUrl: { type: 'string', nullable: true },
		name: { type: 'string', nullable: true },
		shortName: { type: 'string', nullable: true },
		description: { type: 'string', nullable: true },
		defaultLightTheme: { type: 'string', nullable: true },
		defaultDarkTheme: { type: 'string', nullable: true },
		cacheRemoteFiles: { type: 'boolean' },
		cacheRemoteSensitiveFiles: { type: 'boolean' },
		emailRequiredForSignup: { type: 'boolean' },
		enableHcaptcha: { type: 'boolean' },
		hcaptchaSiteKey: { type: 'string', nullable: true },
		hcaptchaSecretKey: { type: 'string', nullable: true },
		enableMcaptcha: { type: 'boolean' },
		mcaptchaSiteKey: { type: 'string', nullable: true },
		mcaptchaInstanceUrl: { type: 'string', nullable: true },
		mcaptchaSecretKey: { type: 'string', nullable: true },
		enableRecaptcha: { type: 'boolean' },
		recaptchaSiteKey: { type: 'string', nullable: true },
		recaptchaSecretKey: { type: 'string', nullable: true },
		enableTurnstile: { type: 'boolean' },
		turnstileSiteKey: { type: 'string', nullable: true },
		turnstileSecretKey: { type: 'string', nullable: true },
		sensitiveMediaDetection: { type: 'string', enum: ['none', 'all', 'local', 'remote'] },
		sensitiveMediaDetectionSensitivity: { type: 'string', enum: ['medium', 'low', 'high', 'veryLow', 'veryHigh'] },
		setSensitiveFlagAutomatically: { type: 'boolean' },
		enableSensitiveMediaDetectionForVideos: { type: 'boolean' },
		proxyAccountId: { type: 'string', format: 'misskey:id', nullable: true },
		maintainerName: { type: 'string', nullable: true },
		maintainerEmail: { type: 'string', nullable: true },
		langs: {
			type: 'array', items: {
				type: 'string',
			},
		},
		deeplAuthKey: { type: 'string', nullable: true },
		deeplIsPro: { type: 'boolean' },
		enableEmail: { type: 'boolean' },
		email: { type: 'string', nullable: true },
		smtpSecure: { type: 'boolean' },
		smtpHost: { type: 'string', nullable: true },
		smtpPort: { type: 'integer', nullable: true },
		smtpUser: { type: 'string', nullable: true },
		smtpPass: { type: 'string', nullable: true },
		enableServiceWorker: { type: 'boolean' },
		swPublicKey: { type: 'string', nullable: true },
		swPrivateKey: { type: 'string', nullable: true },
		tosUrl: { type: 'string', nullable: true },
		repositoryUrl: { type: 'string', nullable: true },
		feedbackUrl: { type: 'string', nullable: true },
		impressumUrl: { type: 'string', nullable: true },
		privacyPolicyUrl: { type: 'string', nullable: true },
		inquiryUrl: { type: 'string', nullable: true },
		useObjectStorage: { type: 'boolean' },
		objectStorageBaseUrl: { type: 'string', nullable: true },
		objectStorageBucket: { type: 'string', nullable: true },
		objectStoragePrefix: { type: 'string', nullable: true },
		objectStorageEndpoint: { type: 'string', nullable: true },
		objectStorageRegion: { type: 'string', nullable: true },
		objectStoragePort: { type: 'integer', nullable: true },
		objectStorageAccessKey: { type: 'string', nullable: true },
		objectStorageSecretKey: { type: 'string', nullable: true },
		objectStorageUseSSL: { type: 'boolean' },
		objectStorageUseProxy: { type: 'boolean' },
		objectStorageSetPublicRead: { type: 'boolean' },
		objectStorageS3ForcePathStyle: { type: 'boolean' },
		enableIpLogging: { type: 'boolean' },
		enableActiveEmailValidation: { type: 'boolean' },
		enableVerifymailApi: { type: 'boolean' },
		verifymailAuthKey: { type: 'string', nullable: true },
		enableTruemailApi: { type: 'boolean' },
		truemailInstance: { type: 'string', nullable: true },
		truemailAuthKey: { type: 'string', nullable: true },
		enableChartsForRemoteUser: { type: 'boolean' },
		enableChartsForFederatedInstances: { type: 'boolean' },
		enableServerMachineStats: { type: 'boolean' },
		enableIdenticonGeneration: { type: 'boolean' },
		serverRules: { type: 'array', items: { type: 'string' } },
		bannedEmailDomains: { type: 'array', items: { type: 'string' } },
		preservedUsernames: { type: 'array', items: { type: 'string' } },
		manifestJsonOverride: { type: 'string' },
		enableFanoutTimeline: { type: 'boolean' },
		enableFanoutTimelineDbFallback: { type: 'boolean' },
		perLocalUserUserTimelineCacheMax: { type: 'integer' },
		perRemoteUserUserTimelineCacheMax: { type: 'integer' },
		perUserHomeTimelineCacheMax: { type: 'integer' },
		perUserListTimelineCacheMax: { type: 'integer' },
		notesPerOneAd: { type: 'integer' },
		silencedHosts: {
			type: 'array',
			nullable: true,
			items: {
				type: 'string',
			},
		},
		mediaSilencedHosts: {
			type: 'array',
			nullable: true,
			items: {
				type: 'string',
			},
		},
		summalyProxy: {
			type: 'string', nullable: true,
			description: '[Deprecated] Use "urlPreviewSummaryProxyUrl" instead.',
		},
		urlPreviewEnabled: { type: 'boolean' },
		urlPreviewTimeout: { type: 'integer' },
		urlPreviewMaximumContentLength: { type: 'integer' },
		urlPreviewRequireContentLength: { type: 'boolean' },
		urlPreviewUserAgent: { type: 'string', nullable: true },
		urlPreviewSummaryProxyUrl: { type: 'string', nullable: true },
	},
	required: [],
} as const;

@Injectable()
export default class extends Endpoint<typeof meta, typeof paramDef> { // eslint-disable-line import/no-default-export
	constructor(
		private metaService: MetaService,
		private moderationLogService: ModerationLogService,
	) {
		super(meta, paramDef, async (ps, me) => {
			const set = {} as Partial<MiMeta>;

			if (typeof ps.disableRegistration === 'boolean') {
				set.disableRegistration = ps.disableRegistration;
			}

			if (Array.isArray(ps.pinnedUsers)) {
				set.pinnedUsers = ps.pinnedUsers.filter(Boolean);
			}

			if (Array.isArray(ps.hiddenTags)) {
				set.hiddenTags = ps.hiddenTags.filter(Boolean);
			}

			if (Array.isArray(ps.blockedHosts)) {
				set.blockedHosts = ps.blockedHosts.filter(Boolean).map(x => x.toLowerCase());
			}

			if (Array.isArray(ps.sensitiveWords)) {
				set.sensitiveWords = ps.sensitiveWords.filter(Boolean);
			}
			if (Array.isArray(ps.prohibitedWords)) {
				set.prohibitedWords = ps.prohibitedWords.filter(Boolean);
			}
			if (Array.isArray(ps.silencedHosts)) {
				let lastValue = '';
				set.silencedHosts = ps.silencedHosts.sort().filter((h) => {
					const lv = lastValue;
					lastValue = h;
					return h !== '' && h !== lv && !set.blockedHosts?.includes(h);
				});
			}
<<<<<<< HEAD
			if (ps.prohibitedNotePattern !== undefined) {
				set.prohibitedNotePattern = ps.prohibitedNotePattern ?? {};
=======
			if (Array.isArray(ps.mediaSilencedHosts)) {
				let lastValue = '';
				set.mediaSilencedHosts = ps.mediaSilencedHosts.sort().filter((h) => {
					const lv = lastValue;
					lastValue = h;
					return h !== '' && h !== lv && !set.blockedHosts?.includes(h);
				});
>>>>>>> 59e2e43a
			}
			if (ps.themeColor !== undefined) {
				set.themeColor = ps.themeColor;
			}

			if (ps.mascotImageUrl !== undefined) {
				set.mascotImageUrl = ps.mascotImageUrl;
			}

			if (ps.bannerUrl !== undefined) {
				set.bannerUrl = ps.bannerUrl;
			}

			if (ps.iconUrl !== undefined) {
				set.iconUrl = ps.iconUrl;
			}

			if (ps.app192IconUrl !== undefined) {
				set.app192IconUrl = ps.app192IconUrl;
			}

			if (ps.app512IconUrl !== undefined) {
				set.app512IconUrl = ps.app512IconUrl;
			}

			if (ps.serverErrorImageUrl !== undefined) {
				set.serverErrorImageUrl = ps.serverErrorImageUrl;
			}

			if (ps.infoImageUrl !== undefined) {
				set.infoImageUrl = ps.infoImageUrl;
			}

			if (ps.notFoundImageUrl !== undefined) {
				set.notFoundImageUrl = ps.notFoundImageUrl;
			}

			if (ps.backgroundImageUrl !== undefined) {
				set.backgroundImageUrl = ps.backgroundImageUrl;
			}

			if (ps.logoImageUrl !== undefined) {
				set.logoImageUrl = ps.logoImageUrl;
			}

			if (ps.name !== undefined) {
				set.name = ps.name;
			}

			if (ps.shortName !== undefined) {
				set.shortName = ps.shortName;
			}

			if (ps.description !== undefined) {
				set.description = ps.description;
			}

			if (ps.defaultLightTheme !== undefined) {
				set.defaultLightTheme = ps.defaultLightTheme;
			}

			if (ps.defaultDarkTheme !== undefined) {
				set.defaultDarkTheme = ps.defaultDarkTheme;
			}

			if (ps.cacheRemoteFiles !== undefined) {
				set.cacheRemoteFiles = ps.cacheRemoteFiles;
			}

			if (ps.cacheRemoteSensitiveFiles !== undefined) {
				set.cacheRemoteSensitiveFiles = ps.cacheRemoteSensitiveFiles;
			}

			if (ps.emailRequiredForSignup !== undefined) {
				set.emailRequiredForSignup = ps.emailRequiredForSignup;
			}

			if (ps.enableHcaptcha !== undefined) {
				set.enableHcaptcha = ps.enableHcaptcha;
			}

			if (ps.hcaptchaSiteKey !== undefined) {
				set.hcaptchaSiteKey = ps.hcaptchaSiteKey;
			}

			if (ps.hcaptchaSecretKey !== undefined) {
				set.hcaptchaSecretKey = ps.hcaptchaSecretKey;
			}

			if (ps.enableMcaptcha !== undefined) {
				set.enableMcaptcha = ps.enableMcaptcha;
			}

			if (ps.mcaptchaSiteKey !== undefined) {
				set.mcaptchaSitekey = ps.mcaptchaSiteKey;
			}

			if (ps.mcaptchaInstanceUrl !== undefined) {
				set.mcaptchaInstanceUrl = ps.mcaptchaInstanceUrl;
			}

			if (ps.mcaptchaSecretKey !== undefined) {
				set.mcaptchaSecretKey = ps.mcaptchaSecretKey;
			}

			if (ps.enableRecaptcha !== undefined) {
				set.enableRecaptcha = ps.enableRecaptcha;
			}

			if (ps.recaptchaSiteKey !== undefined) {
				set.recaptchaSiteKey = ps.recaptchaSiteKey;
			}

			if (ps.recaptchaSecretKey !== undefined) {
				set.recaptchaSecretKey = ps.recaptchaSecretKey;
			}

			if (ps.enableTurnstile !== undefined) {
				set.enableTurnstile = ps.enableTurnstile;
			}

			if (ps.turnstileSiteKey !== undefined) {
				set.turnstileSiteKey = ps.turnstileSiteKey;
			}

			if (ps.turnstileSecretKey !== undefined) {
				set.turnstileSecretKey = ps.turnstileSecretKey;
			}

			if (ps.sensitiveMediaDetection !== undefined) {
				set.sensitiveMediaDetection = ps.sensitiveMediaDetection;
			}

			if (ps.sensitiveMediaDetectionSensitivity !== undefined) {
				set.sensitiveMediaDetectionSensitivity = ps.sensitiveMediaDetectionSensitivity;
			}

			if (ps.setSensitiveFlagAutomatically !== undefined) {
				set.setSensitiveFlagAutomatically = ps.setSensitiveFlagAutomatically;
			}

			if (ps.enableSensitiveMediaDetectionForVideos !== undefined) {
				set.enableSensitiveMediaDetectionForVideos = ps.enableSensitiveMediaDetectionForVideos;
			}

			if (ps.proxyAccountId !== undefined) {
				set.proxyAccountId = ps.proxyAccountId;
			}

			if (ps.maintainerName !== undefined) {
				set.maintainerName = ps.maintainerName;
			}

			if (ps.maintainerEmail !== undefined) {
				set.maintainerEmail = ps.maintainerEmail;
			}

			if (Array.isArray(ps.langs)) {
				set.langs = ps.langs.filter(Boolean);
			}

			if (ps.enableEmail !== undefined) {
				set.enableEmail = ps.enableEmail;
			}

			if (ps.email !== undefined) {
				set.email = ps.email;
			}

			if (ps.smtpSecure !== undefined) {
				set.smtpSecure = ps.smtpSecure;
			}

			if (ps.smtpHost !== undefined) {
				set.smtpHost = ps.smtpHost;
			}

			if (ps.smtpPort !== undefined) {
				set.smtpPort = ps.smtpPort;
			}

			if (ps.smtpUser !== undefined) {
				set.smtpUser = ps.smtpUser;
			}

			if (ps.smtpPass !== undefined) {
				set.smtpPass = ps.smtpPass;
			}

			if (ps.enableServiceWorker !== undefined) {
				set.enableServiceWorker = ps.enableServiceWorker;
			}

			if (ps.swPublicKey !== undefined) {
				set.swPublicKey = ps.swPublicKey;
			}

			if (ps.swPrivateKey !== undefined) {
				set.swPrivateKey = ps.swPrivateKey;
			}

			if (ps.tosUrl !== undefined) {
				set.termsOfServiceUrl = ps.tosUrl;
			}

			if (ps.repositoryUrl !== undefined) {
				set.repositoryUrl = URL.canParse(ps.repositoryUrl!) ? ps.repositoryUrl : null;
			}

			if (ps.feedbackUrl !== undefined) {
				set.feedbackUrl = ps.feedbackUrl;
			}

			if (ps.impressumUrl !== undefined) {
				set.impressumUrl = ps.impressumUrl;
			}

			if (ps.privacyPolicyUrl !== undefined) {
				set.privacyPolicyUrl = ps.privacyPolicyUrl;
			}

			if (ps.inquiryUrl !== undefined) {
				set.inquiryUrl = ps.inquiryUrl;
			}

			if (ps.useObjectStorage !== undefined) {
				set.useObjectStorage = ps.useObjectStorage;
			}

			if (ps.objectStorageBaseUrl !== undefined) {
				set.objectStorageBaseUrl = ps.objectStorageBaseUrl;
			}

			if (ps.objectStorageBucket !== undefined) {
				set.objectStorageBucket = ps.objectStorageBucket;
			}

			if (ps.objectStoragePrefix !== undefined) {
				set.objectStoragePrefix = ps.objectStoragePrefix;
			}

			if (ps.objectStorageEndpoint !== undefined) {
				set.objectStorageEndpoint = ps.objectStorageEndpoint;
			}

			if (ps.objectStorageRegion !== undefined) {
				set.objectStorageRegion = ps.objectStorageRegion;
			}

			if (ps.objectStoragePort !== undefined) {
				set.objectStoragePort = ps.objectStoragePort;
			}

			if (ps.objectStorageAccessKey !== undefined) {
				set.objectStorageAccessKey = ps.objectStorageAccessKey;
			}

			if (ps.objectStorageSecretKey !== undefined) {
				set.objectStorageSecretKey = ps.objectStorageSecretKey;
			}

			if (ps.objectStorageUseSSL !== undefined) {
				set.objectStorageUseSSL = ps.objectStorageUseSSL;
			}

			if (ps.objectStorageUseProxy !== undefined) {
				set.objectStorageUseProxy = ps.objectStorageUseProxy;
			}

			if (ps.objectStorageSetPublicRead !== undefined) {
				set.objectStorageSetPublicRead = ps.objectStorageSetPublicRead;
			}

			if (ps.objectStorageS3ForcePathStyle !== undefined) {
				set.objectStorageS3ForcePathStyle = ps.objectStorageS3ForcePathStyle;
			}

			if (ps.deeplAuthKey !== undefined) {
				if (ps.deeplAuthKey === '') {
					set.deeplAuthKey = null;
				} else {
					set.deeplAuthKey = ps.deeplAuthKey;
				}
			}

			if (ps.deeplIsPro !== undefined) {
				set.deeplIsPro = ps.deeplIsPro;
			}

			if (ps.enableIpLogging !== undefined) {
				set.enableIpLogging = ps.enableIpLogging;
			}

			if (ps.enableActiveEmailValidation !== undefined) {
				set.enableActiveEmailValidation = ps.enableActiveEmailValidation;
			}

			if (ps.enableVerifymailApi !== undefined) {
				set.enableVerifymailApi = ps.enableVerifymailApi;
			}

			if (ps.verifymailAuthKey !== undefined) {
				if (ps.verifymailAuthKey === '') {
					set.verifymailAuthKey = null;
				} else {
					set.verifymailAuthKey = ps.verifymailAuthKey;
				}
			}

			if (ps.enableTruemailApi !== undefined) {
				set.enableTruemailApi = ps.enableTruemailApi;
			}

			if (ps.truemailInstance !== undefined) {
				if (ps.truemailInstance === '') {
					set.truemailInstance = null;
				} else {
					set.truemailInstance = ps.truemailInstance;
				}
			}

			if (ps.truemailAuthKey !== undefined) {
				if (ps.truemailAuthKey === '') {
					set.truemailAuthKey = null;
				} else {
					set.truemailAuthKey = ps.truemailAuthKey;
				}
			}

			if (ps.enableChartsForRemoteUser !== undefined) {
				set.enableChartsForRemoteUser = ps.enableChartsForRemoteUser;
			}

			if (ps.enableChartsForFederatedInstances !== undefined) {
				set.enableChartsForFederatedInstances = ps.enableChartsForFederatedInstances;
			}

			if (ps.enableServerMachineStats !== undefined) {
				set.enableServerMachineStats = ps.enableServerMachineStats;
			}

			if (ps.enableIdenticonGeneration !== undefined) {
				set.enableIdenticonGeneration = ps.enableIdenticonGeneration;
			}

			if (ps.serverRules !== undefined) {
				set.serverRules = ps.serverRules;
			}

			if (ps.preservedUsernames !== undefined) {
				set.preservedUsernames = ps.preservedUsernames;
			}

			if (ps.manifestJsonOverride !== undefined) {
				set.manifestJsonOverride = ps.manifestJsonOverride;
			}

			if (ps.enableFanoutTimeline !== undefined) {
				set.enableFanoutTimeline = ps.enableFanoutTimeline;
			}

			if (ps.enableFanoutTimelineDbFallback !== undefined) {
				set.enableFanoutTimelineDbFallback = ps.enableFanoutTimelineDbFallback;
			}

			if (ps.perLocalUserUserTimelineCacheMax !== undefined) {
				set.perLocalUserUserTimelineCacheMax = ps.perLocalUserUserTimelineCacheMax;
			}

			if (ps.perRemoteUserUserTimelineCacheMax !== undefined) {
				set.perRemoteUserUserTimelineCacheMax = ps.perRemoteUserUserTimelineCacheMax;
			}

			if (ps.perUserHomeTimelineCacheMax !== undefined) {
				set.perUserHomeTimelineCacheMax = ps.perUserHomeTimelineCacheMax;
			}

			if (ps.perUserListTimelineCacheMax !== undefined) {
				set.perUserListTimelineCacheMax = ps.perUserListTimelineCacheMax;
			}

			if (ps.notesPerOneAd !== undefined) {
				set.notesPerOneAd = ps.notesPerOneAd;
			}

			if (ps.bannedEmailDomains !== undefined) {
				set.bannedEmailDomains = ps.bannedEmailDomains;
			}

			if (ps.urlPreviewEnabled !== undefined) {
				set.urlPreviewEnabled = ps.urlPreviewEnabled;
			}

			if (ps.urlPreviewTimeout !== undefined) {
				set.urlPreviewTimeout = ps.urlPreviewTimeout;
			}

			if (ps.urlPreviewMaximumContentLength !== undefined) {
				set.urlPreviewMaximumContentLength = ps.urlPreviewMaximumContentLength;
			}

			if (ps.urlPreviewRequireContentLength !== undefined) {
				set.urlPreviewRequireContentLength = ps.urlPreviewRequireContentLength;
			}

			if (ps.urlPreviewUserAgent !== undefined) {
				const value = (ps.urlPreviewUserAgent ?? '').trim();
				set.urlPreviewUserAgent = value === '' ? null : ps.urlPreviewUserAgent;
			}

			if (ps.summalyProxy !== undefined || ps.urlPreviewSummaryProxyUrl !== undefined) {
				const value = ((ps.urlPreviewSummaryProxyUrl ?? ps.summalyProxy) ?? '').trim();
				set.urlPreviewSummaryProxyUrl = value === '' ? null : value;
			}

			const before = await this.metaService.fetch(true);

			await this.metaService.update(set);

			const after = await this.metaService.fetch(true);

			this.moderationLogService.log(me, 'updateServerSettings', {
				before,
				after,
			});
		});
	}
}<|MERGE_RESOLUTION|>--- conflicted
+++ resolved
@@ -211,10 +211,6 @@
 					return h !== '' && h !== lv && !set.blockedHosts?.includes(h);
 				});
 			}
-<<<<<<< HEAD
-			if (ps.prohibitedNotePattern !== undefined) {
-				set.prohibitedNotePattern = ps.prohibitedNotePattern ?? {};
-=======
 			if (Array.isArray(ps.mediaSilencedHosts)) {
 				let lastValue = '';
 				set.mediaSilencedHosts = ps.mediaSilencedHosts.sort().filter((h) => {
@@ -222,7 +218,9 @@
 					lastValue = h;
 					return h !== '' && h !== lv && !set.blockedHosts?.includes(h);
 				});
->>>>>>> 59e2e43a
+			}
+			if (ps.prohibitedNotePattern !== undefined) {
+				set.prohibitedNotePattern = ps.prohibitedNotePattern ?? {};
 			}
 			if (ps.themeColor !== undefined) {
 				set.themeColor = ps.themeColor;
