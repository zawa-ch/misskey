/*
 * SPDX-FileCopyrightText: syuilo and misskey-project
 * SPDX-License-Identifier: AGPL-3.0-only
 */

import { Injectable } from '@nestjs/common';
import type { MiMeta } from '@/models/Meta.js';
import { ModerationLogService } from '@/core/ModerationLogService.js';
import { Endpoint } from '@/server/api/endpoint-base.js';
import { MetaService } from '@/core/MetaService.js';

export const meta = {
	tags: ['admin'],

	requireCredential: true,
	requireAdmin: true,
	kind: 'write:admin:meta',
} as const;

export const paramDef = {
	type: 'object',
	properties: {
		disableRegistration: { type: 'boolean', nullable: true },
		pinnedUsers: {
			type: 'array', nullable: true, items: {
				type: 'string',
			},
		},
		hiddenTags: {
			type: 'array', nullable: true, items: {
				type: 'string',
			},
		},
		blockedHosts: {
			type: 'array', nullable: true, items: {
				type: 'string',
			},
		},
		sensitiveWords: {
			type: 'array', nullable: true, items: {
				type: 'string',
			},
		},
		prohibitedWords: {
			type: 'array', nullable: true, items: {
				type: 'string',
			},
		},
<<<<<<< HEAD
		prohibitedNotePattern: { type: 'object', nullable: true, ref: 'ProhibitedNoteFormulaValue' },
=======
		prohibitedWordsForNameOfUser: {
			type: 'array', nullable: true, items: {
				type: 'string',
			},
		},
>>>>>>> b99e13e6
		themeColor: { type: 'string', nullable: true, pattern: '^#[0-9a-fA-F]{6}$' },
		mascotImageUrl: { type: 'string', nullable: true },
		bannerUrl: { type: 'string', nullable: true },
		serverErrorImageUrl: { type: 'string', nullable: true },
		infoImageUrl: { type: 'string', nullable: true },
		notFoundImageUrl: { type: 'string', nullable: true },
		iconUrl: { type: 'string', nullable: true },
		app192IconUrl: { type: 'string', nullable: true },
		app512IconUrl: { type: 'string', nullable: true },
		backgroundImageUrl: { type: 'string', nullable: true },
		logoImageUrl: { type: 'string', nullable: true },
		name: { type: 'string', nullable: true },
		shortName: { type: 'string', nullable: true },
		description: { type: 'string', nullable: true },
		defaultLightTheme: { type: 'string', nullable: true },
		defaultDarkTheme: { type: 'string', nullable: true },
		cacheRemoteFiles: { type: 'boolean' },
		cacheRemoteSensitiveFiles: { type: 'boolean' },
		emailRequiredForSignup: { type: 'boolean' },
		enableHcaptcha: { type: 'boolean' },
		hcaptchaSiteKey: { type: 'string', nullable: true },
		hcaptchaSecretKey: { type: 'string', nullable: true },
		enableMcaptcha: { type: 'boolean' },
		mcaptchaSiteKey: { type: 'string', nullable: true },
		mcaptchaInstanceUrl: { type: 'string', nullable: true },
		mcaptchaSecretKey: { type: 'string', nullable: true },
		enableRecaptcha: { type: 'boolean' },
		recaptchaSiteKey: { type: 'string', nullable: true },
		recaptchaSecretKey: { type: 'string', nullable: true },
		enableTurnstile: { type: 'boolean' },
		turnstileSiteKey: { type: 'string', nullable: true },
		turnstileSecretKey: { type: 'string', nullable: true },
		enableTestcaptcha: { type: 'boolean' },
		sensitiveMediaDetection: { type: 'string', enum: ['none', 'all', 'local', 'remote'] },
		sensitiveMediaDetectionSensitivity: { type: 'string', enum: ['medium', 'low', 'high', 'veryLow', 'veryHigh'] },
		setSensitiveFlagAutomatically: { type: 'boolean' },
		enableSensitiveMediaDetectionForVideos: { type: 'boolean' },
		proxyAccountId: { type: 'string', format: 'misskey:id', nullable: true },
		maintainerName: { type: 'string', nullable: true },
		maintainerEmail: { type: 'string', nullable: true },
		langs: {
			type: 'array', items: {
				type: 'string',
			},
		},
		deeplAuthKey: { type: 'string', nullable: true },
		deeplIsPro: { type: 'boolean' },
		enableEmail: { type: 'boolean' },
		email: { type: 'string', nullable: true },
		smtpSecure: { type: 'boolean' },
		smtpHost: { type: 'string', nullable: true },
		smtpPort: { type: 'integer', nullable: true },
		smtpUser: { type: 'string', nullable: true },
		smtpPass: { type: 'string', nullable: true },
		enableServiceWorker: { type: 'boolean' },
		swPublicKey: { type: 'string', nullable: true },
		swPrivateKey: { type: 'string', nullable: true },
		tosUrl: { type: 'string', nullable: true },
		repositoryUrl: { type: 'string', nullable: true },
		feedbackUrl: { type: 'string', nullable: true },
		impressumUrl: { type: 'string', nullable: true },
		privacyPolicyUrl: { type: 'string', nullable: true },
		inquiryUrl: { type: 'string', nullable: true },
		useObjectStorage: { type: 'boolean' },
		objectStorageBaseUrl: { type: 'string', nullable: true },
		objectStorageBucket: { type: 'string', nullable: true },
		objectStoragePrefix: { type: 'string', nullable: true },
		objectStorageEndpoint: { type: 'string', nullable: true },
		objectStorageRegion: { type: 'string', nullable: true },
		objectStoragePort: { type: 'integer', nullable: true },
		objectStorageAccessKey: { type: 'string', nullable: true },
		objectStorageSecretKey: { type: 'string', nullable: true },
		objectStorageUseSSL: { type: 'boolean' },
		objectStorageUseProxy: { type: 'boolean' },
		objectStorageSetPublicRead: { type: 'boolean' },
		objectStorageS3ForcePathStyle: { type: 'boolean' },
		enableIpLogging: { type: 'boolean' },
		enableActiveEmailValidation: { type: 'boolean' },
		enableVerifymailApi: { type: 'boolean' },
		verifymailAuthKey: { type: 'string', nullable: true },
		enableTruemailApi: { type: 'boolean' },
		truemailInstance: { type: 'string', nullable: true },
		truemailAuthKey: { type: 'string', nullable: true },
		enableChartsForRemoteUser: { type: 'boolean' },
		enableChartsForFederatedInstances: { type: 'boolean' },
		enableStatsForFederatedInstances: { type: 'boolean' },
		enableServerMachineStats: { type: 'boolean' },
		enableIdenticonGeneration: { type: 'boolean' },
		serverRules: { type: 'array', items: { type: 'string' } },
		bannedEmailDomains: { type: 'array', items: { type: 'string' } },
		preservedUsernames: { type: 'array', items: { type: 'string' } },
		manifestJsonOverride: { type: 'string' },
		enableFanoutTimeline: { type: 'boolean' },
		enableFanoutTimelineDbFallback: { type: 'boolean' },
		perLocalUserUserTimelineCacheMax: { type: 'integer' },
		perRemoteUserUserTimelineCacheMax: { type: 'integer' },
		perUserHomeTimelineCacheMax: { type: 'integer' },
		perUserListTimelineCacheMax: { type: 'integer' },
		enableReactionsBuffering: { type: 'boolean' },
		notesPerOneAd: { type: 'integer' },
		silencedHosts: {
			type: 'array',
			nullable: true,
			items: {
				type: 'string',
			},
		},
		mediaSilencedHosts: {
			type: 'array',
			nullable: true,
			items: {
				type: 'string',
			},
		},
		summalyProxy: {
			type: 'string', nullable: true,
			description: '[Deprecated] Use "urlPreviewSummaryProxyUrl" instead.',
		},
		urlPreviewEnabled: { type: 'boolean' },
		urlPreviewTimeout: { type: 'integer' },
		urlPreviewMaximumContentLength: { type: 'integer' },
		urlPreviewRequireContentLength: { type: 'boolean' },
		urlPreviewUserAgent: { type: 'string', nullable: true },
		urlPreviewSummaryProxyUrl: { type: 'string', nullable: true },
		federation: {
			type: 'string',
			enum: ['all', 'none', 'specified'],
		},
		federationHosts: {
			type: 'array',
			items: {
				type: 'string',
			},
		},
	},
	required: [],
} as const;

@Injectable()
export default class extends Endpoint<typeof meta, typeof paramDef> { // eslint-disable-line import/no-default-export
	constructor(
		private metaService: MetaService,
		private moderationLogService: ModerationLogService,
	) {
		super(meta, paramDef, async (ps, me) => {
			const set = {} as Partial<MiMeta>;

			if (typeof ps.disableRegistration === 'boolean') {
				set.disableRegistration = ps.disableRegistration;
			}

			if (Array.isArray(ps.pinnedUsers)) {
				set.pinnedUsers = ps.pinnedUsers.filter(Boolean);
			}

			if (Array.isArray(ps.hiddenTags)) {
				set.hiddenTags = ps.hiddenTags.filter(Boolean);
			}

			if (Array.isArray(ps.blockedHosts)) {
				set.blockedHosts = ps.blockedHosts.filter(Boolean).map(x => x.toLowerCase());
			}

			if (Array.isArray(ps.sensitiveWords)) {
				set.sensitiveWords = ps.sensitiveWords.filter(Boolean);
			}
			if (Array.isArray(ps.prohibitedWords)) {
				set.prohibitedWords = ps.prohibitedWords.filter(Boolean);
			}
			if (Array.isArray(ps.prohibitedWordsForNameOfUser)) {
				set.prohibitedWordsForNameOfUser = ps.prohibitedWordsForNameOfUser.filter(Boolean);
			}
			if (Array.isArray(ps.silencedHosts)) {
				let lastValue = '';
				set.silencedHosts = ps.silencedHosts.sort().filter((h) => {
					const lv = lastValue;
					lastValue = h;
					return h !== '' && h !== lv && !set.blockedHosts?.includes(h);
				});
			}
			if (Array.isArray(ps.mediaSilencedHosts)) {
				let lastValue = '';
				set.mediaSilencedHosts = ps.mediaSilencedHosts.sort().filter((h) => {
					const lv = lastValue;
					lastValue = h;
					return h !== '' && h !== lv && !set.blockedHosts?.includes(h);
				});
			}
			if (ps.prohibitedNotePattern !== undefined) {
				set.prohibitedNotePattern = ps.prohibitedNotePattern ?? {};
			}
			if (ps.themeColor !== undefined) {
				set.themeColor = ps.themeColor;
			}

			if (ps.mascotImageUrl !== undefined) {
				set.mascotImageUrl = ps.mascotImageUrl;
			}

			if (ps.bannerUrl !== undefined) {
				set.bannerUrl = ps.bannerUrl;
			}

			if (ps.iconUrl !== undefined) {
				set.iconUrl = ps.iconUrl;
			}

			if (ps.app192IconUrl !== undefined) {
				set.app192IconUrl = ps.app192IconUrl;
			}

			if (ps.app512IconUrl !== undefined) {
				set.app512IconUrl = ps.app512IconUrl;
			}

			if (ps.serverErrorImageUrl !== undefined) {
				set.serverErrorImageUrl = ps.serverErrorImageUrl;
			}

			if (ps.infoImageUrl !== undefined) {
				set.infoImageUrl = ps.infoImageUrl;
			}

			if (ps.notFoundImageUrl !== undefined) {
				set.notFoundImageUrl = ps.notFoundImageUrl;
			}

			if (ps.backgroundImageUrl !== undefined) {
				set.backgroundImageUrl = ps.backgroundImageUrl;
			}

			if (ps.logoImageUrl !== undefined) {
				set.logoImageUrl = ps.logoImageUrl;
			}

			if (ps.name !== undefined) {
				set.name = ps.name;
			}

			if (ps.shortName !== undefined) {
				set.shortName = ps.shortName;
			}

			if (ps.description !== undefined) {
				set.description = ps.description;
			}

			if (ps.defaultLightTheme !== undefined) {
				set.defaultLightTheme = ps.defaultLightTheme;
			}

			if (ps.defaultDarkTheme !== undefined) {
				set.defaultDarkTheme = ps.defaultDarkTheme;
			}

			if (ps.cacheRemoteFiles !== undefined) {
				set.cacheRemoteFiles = ps.cacheRemoteFiles;
			}

			if (ps.cacheRemoteSensitiveFiles !== undefined) {
				set.cacheRemoteSensitiveFiles = ps.cacheRemoteSensitiveFiles;
			}

			if (ps.emailRequiredForSignup !== undefined) {
				set.emailRequiredForSignup = ps.emailRequiredForSignup;
			}

			if (ps.enableHcaptcha !== undefined) {
				set.enableHcaptcha = ps.enableHcaptcha;
			}

			if (ps.hcaptchaSiteKey !== undefined) {
				set.hcaptchaSiteKey = ps.hcaptchaSiteKey;
			}

			if (ps.hcaptchaSecretKey !== undefined) {
				set.hcaptchaSecretKey = ps.hcaptchaSecretKey;
			}

			if (ps.enableMcaptcha !== undefined) {
				set.enableMcaptcha = ps.enableMcaptcha;
			}

			if (ps.mcaptchaSiteKey !== undefined) {
				set.mcaptchaSitekey = ps.mcaptchaSiteKey;
			}

			if (ps.mcaptchaInstanceUrl !== undefined) {
				set.mcaptchaInstanceUrl = ps.mcaptchaInstanceUrl;
			}

			if (ps.mcaptchaSecretKey !== undefined) {
				set.mcaptchaSecretKey = ps.mcaptchaSecretKey;
			}

			if (ps.enableRecaptcha !== undefined) {
				set.enableRecaptcha = ps.enableRecaptcha;
			}

			if (ps.recaptchaSiteKey !== undefined) {
				set.recaptchaSiteKey = ps.recaptchaSiteKey;
			}

			if (ps.recaptchaSecretKey !== undefined) {
				set.recaptchaSecretKey = ps.recaptchaSecretKey;
			}

			if (ps.enableTurnstile !== undefined) {
				set.enableTurnstile = ps.enableTurnstile;
			}

			if (ps.turnstileSiteKey !== undefined) {
				set.turnstileSiteKey = ps.turnstileSiteKey;
			}

			if (ps.turnstileSecretKey !== undefined) {
				set.turnstileSecretKey = ps.turnstileSecretKey;
			}

			if (ps.enableTestcaptcha !== undefined) {
				set.enableTestcaptcha = ps.enableTestcaptcha;
			}

			if (ps.sensitiveMediaDetection !== undefined) {
				set.sensitiveMediaDetection = ps.sensitiveMediaDetection;
			}

			if (ps.sensitiveMediaDetectionSensitivity !== undefined) {
				set.sensitiveMediaDetectionSensitivity = ps.sensitiveMediaDetectionSensitivity;
			}

			if (ps.setSensitiveFlagAutomatically !== undefined) {
				set.setSensitiveFlagAutomatically = ps.setSensitiveFlagAutomatically;
			}

			if (ps.enableSensitiveMediaDetectionForVideos !== undefined) {
				set.enableSensitiveMediaDetectionForVideos = ps.enableSensitiveMediaDetectionForVideos;
			}

			if (ps.proxyAccountId !== undefined) {
				set.proxyAccountId = ps.proxyAccountId;
			}

			if (ps.maintainerName !== undefined) {
				set.maintainerName = ps.maintainerName;
			}

			if (ps.maintainerEmail !== undefined) {
				set.maintainerEmail = ps.maintainerEmail;
			}

			if (Array.isArray(ps.langs)) {
				set.langs = ps.langs.filter(Boolean);
			}

			if (ps.enableEmail !== undefined) {
				set.enableEmail = ps.enableEmail;
			}

			if (ps.email !== undefined) {
				set.email = ps.email;
			}

			if (ps.smtpSecure !== undefined) {
				set.smtpSecure = ps.smtpSecure;
			}

			if (ps.smtpHost !== undefined) {
				set.smtpHost = ps.smtpHost;
			}

			if (ps.smtpPort !== undefined) {
				set.smtpPort = ps.smtpPort;
			}

			if (ps.smtpUser !== undefined) {
				set.smtpUser = ps.smtpUser;
			}

			if (ps.smtpPass !== undefined) {
				set.smtpPass = ps.smtpPass;
			}

			if (ps.enableServiceWorker !== undefined) {
				set.enableServiceWorker = ps.enableServiceWorker;
			}

			if (ps.swPublicKey !== undefined) {
				set.swPublicKey = ps.swPublicKey;
			}

			if (ps.swPrivateKey !== undefined) {
				set.swPrivateKey = ps.swPrivateKey;
			}

			if (ps.tosUrl !== undefined) {
				set.termsOfServiceUrl = ps.tosUrl;
			}

			if (ps.repositoryUrl !== undefined) {
				set.repositoryUrl = URL.canParse(ps.repositoryUrl!) ? ps.repositoryUrl : null;
			}

			if (ps.feedbackUrl !== undefined) {
				set.feedbackUrl = ps.feedbackUrl;
			}

			if (ps.impressumUrl !== undefined) {
				set.impressumUrl = ps.impressumUrl;
			}

			if (ps.privacyPolicyUrl !== undefined) {
				set.privacyPolicyUrl = ps.privacyPolicyUrl;
			}

			if (ps.inquiryUrl !== undefined) {
				set.inquiryUrl = ps.inquiryUrl;
			}

			if (ps.useObjectStorage !== undefined) {
				set.useObjectStorage = ps.useObjectStorage;
			}

			if (ps.objectStorageBaseUrl !== undefined) {
				set.objectStorageBaseUrl = ps.objectStorageBaseUrl;
			}

			if (ps.objectStorageBucket !== undefined) {
				set.objectStorageBucket = ps.objectStorageBucket;
			}

			if (ps.objectStoragePrefix !== undefined) {
				set.objectStoragePrefix = ps.objectStoragePrefix;
			}

			if (ps.objectStorageEndpoint !== undefined) {
				set.objectStorageEndpoint = ps.objectStorageEndpoint;
			}

			if (ps.objectStorageRegion !== undefined) {
				set.objectStorageRegion = ps.objectStorageRegion;
			}

			if (ps.objectStoragePort !== undefined) {
				set.objectStoragePort = ps.objectStoragePort;
			}

			if (ps.objectStorageAccessKey !== undefined) {
				set.objectStorageAccessKey = ps.objectStorageAccessKey;
			}

			if (ps.objectStorageSecretKey !== undefined) {
				set.objectStorageSecretKey = ps.objectStorageSecretKey;
			}

			if (ps.objectStorageUseSSL !== undefined) {
				set.objectStorageUseSSL = ps.objectStorageUseSSL;
			}

			if (ps.objectStorageUseProxy !== undefined) {
				set.objectStorageUseProxy = ps.objectStorageUseProxy;
			}

			if (ps.objectStorageSetPublicRead !== undefined) {
				set.objectStorageSetPublicRead = ps.objectStorageSetPublicRead;
			}

			if (ps.objectStorageS3ForcePathStyle !== undefined) {
				set.objectStorageS3ForcePathStyle = ps.objectStorageS3ForcePathStyle;
			}

			if (ps.deeplAuthKey !== undefined) {
				if (ps.deeplAuthKey === '') {
					set.deeplAuthKey = null;
				} else {
					set.deeplAuthKey = ps.deeplAuthKey;
				}
			}

			if (ps.deeplIsPro !== undefined) {
				set.deeplIsPro = ps.deeplIsPro;
			}

			if (ps.enableIpLogging !== undefined) {
				set.enableIpLogging = ps.enableIpLogging;
			}

			if (ps.enableActiveEmailValidation !== undefined) {
				set.enableActiveEmailValidation = ps.enableActiveEmailValidation;
			}

			if (ps.enableVerifymailApi !== undefined) {
				set.enableVerifymailApi = ps.enableVerifymailApi;
			}

			if (ps.verifymailAuthKey !== undefined) {
				if (ps.verifymailAuthKey === '') {
					set.verifymailAuthKey = null;
				} else {
					set.verifymailAuthKey = ps.verifymailAuthKey;
				}
			}

			if (ps.enableTruemailApi !== undefined) {
				set.enableTruemailApi = ps.enableTruemailApi;
			}

			if (ps.truemailInstance !== undefined) {
				if (ps.truemailInstance === '') {
					set.truemailInstance = null;
				} else {
					set.truemailInstance = ps.truemailInstance;
				}
			}

			if (ps.truemailAuthKey !== undefined) {
				if (ps.truemailAuthKey === '') {
					set.truemailAuthKey = null;
				} else {
					set.truemailAuthKey = ps.truemailAuthKey;
				}
			}

			if (ps.enableChartsForRemoteUser !== undefined) {
				set.enableChartsForRemoteUser = ps.enableChartsForRemoteUser;
			}

			if (ps.enableChartsForFederatedInstances !== undefined) {
				set.enableChartsForFederatedInstances = ps.enableChartsForFederatedInstances;
			}

			if (ps.enableStatsForFederatedInstances !== undefined) {
				set.enableStatsForFederatedInstances = ps.enableStatsForFederatedInstances;
			}

			if (ps.enableServerMachineStats !== undefined) {
				set.enableServerMachineStats = ps.enableServerMachineStats;
			}

			if (ps.enableIdenticonGeneration !== undefined) {
				set.enableIdenticonGeneration = ps.enableIdenticonGeneration;
			}

			if (ps.serverRules !== undefined) {
				set.serverRules = ps.serverRules;
			}

			if (ps.preservedUsernames !== undefined) {
				set.preservedUsernames = ps.preservedUsernames;
			}

			if (ps.manifestJsonOverride !== undefined) {
				set.manifestJsonOverride = ps.manifestJsonOverride;
			}

			if (ps.enableFanoutTimeline !== undefined) {
				set.enableFanoutTimeline = ps.enableFanoutTimeline;
			}

			if (ps.enableFanoutTimelineDbFallback !== undefined) {
				set.enableFanoutTimelineDbFallback = ps.enableFanoutTimelineDbFallback;
			}

			if (ps.perLocalUserUserTimelineCacheMax !== undefined) {
				set.perLocalUserUserTimelineCacheMax = ps.perLocalUserUserTimelineCacheMax;
			}

			if (ps.perRemoteUserUserTimelineCacheMax !== undefined) {
				set.perRemoteUserUserTimelineCacheMax = ps.perRemoteUserUserTimelineCacheMax;
			}

			if (ps.perUserHomeTimelineCacheMax !== undefined) {
				set.perUserHomeTimelineCacheMax = ps.perUserHomeTimelineCacheMax;
			}

			if (ps.perUserListTimelineCacheMax !== undefined) {
				set.perUserListTimelineCacheMax = ps.perUserListTimelineCacheMax;
			}

			if (ps.enableReactionsBuffering !== undefined) {
				set.enableReactionsBuffering = ps.enableReactionsBuffering;
			}

			if (ps.notesPerOneAd !== undefined) {
				set.notesPerOneAd = ps.notesPerOneAd;
			}

			if (ps.bannedEmailDomains !== undefined) {
				set.bannedEmailDomains = ps.bannedEmailDomains;
			}

			if (ps.urlPreviewEnabled !== undefined) {
				set.urlPreviewEnabled = ps.urlPreviewEnabled;
			}

			if (ps.urlPreviewTimeout !== undefined) {
				set.urlPreviewTimeout = ps.urlPreviewTimeout;
			}

			if (ps.urlPreviewMaximumContentLength !== undefined) {
				set.urlPreviewMaximumContentLength = ps.urlPreviewMaximumContentLength;
			}

			if (ps.urlPreviewRequireContentLength !== undefined) {
				set.urlPreviewRequireContentLength = ps.urlPreviewRequireContentLength;
			}

			if (ps.urlPreviewUserAgent !== undefined) {
				const value = (ps.urlPreviewUserAgent ?? '').trim();
				set.urlPreviewUserAgent = value === '' ? null : ps.urlPreviewUserAgent;
			}

			if (ps.summalyProxy !== undefined || ps.urlPreviewSummaryProxyUrl !== undefined) {
				const value = ((ps.urlPreviewSummaryProxyUrl ?? ps.summalyProxy) ?? '').trim();
				set.urlPreviewSummaryProxyUrl = value === '' ? null : value;
			}

			if (ps.federation !== undefined) {
				set.federation = ps.federation;
			}

			if (Array.isArray(ps.federationHosts)) {
				set.federationHosts = ps.federationHosts.filter(Boolean).map(x => x.toLowerCase());
			}

			const before = await this.metaService.fetch(true);

			await this.metaService.update(set);

			const after = await this.metaService.fetch(true);

			this.moderationLogService.log(me, 'updateServerSettings', {
				before,
				after,
			});
		});
	}
}<|MERGE_RESOLUTION|>--- conflicted
+++ resolved
@@ -46,15 +46,12 @@
 				type: 'string',
 			},
 		},
-<<<<<<< HEAD
-		prohibitedNotePattern: { type: 'object', nullable: true, ref: 'ProhibitedNoteFormulaValue' },
-=======
 		prohibitedWordsForNameOfUser: {
 			type: 'array', nullable: true, items: {
 				type: 'string',
 			},
 		},
->>>>>>> b99e13e6
+		prohibitedNotePattern: { type: 'object', nullable: true, ref: 'ProhibitedNoteFormulaValue' },
 		themeColor: { type: 'string', nullable: true, pattern: '^#[0-9a-fA-F]{6}$' },
 		mascotImageUrl: { type: 'string', nullable: true },
 		bannerUrl: { type: 'string', nullable: true },
