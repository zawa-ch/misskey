--- conflicted
+++ resolved
@@ -458,16 +458,7 @@
 
 			if (Object.keys(updates).length > 0) {
 				await this.usersRepository.update(user.id, updates);
-<<<<<<< HEAD
-				// Cache clear
-				this.cacheService.userByIdCache.delete(user.id);
-				this.cacheService.localUserByIdCache.delete(user.id);
-			}
-			if (Object.keys(updates).includes('alsoKnownAs')) {
-				this.cacheService.uriPersonCache.set(this.userEntityService.genLocalUserUri(user.id), { ...user, ...updates });
-=======
 				this.globalEventService.publishInternalEvent('localUserUpdated', { id: user.id });
->>>>>>> 78ff90f2
 			}
 
 			await this.userProfilesRepository.update(user.id, {
