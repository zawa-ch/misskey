/*
 * SPDX-FileCopyrightText: syuilo and misskey-project
 * SPDX-License-Identifier: AGPL-3.0-only
 */

import ms from 'ms';
import { In } from 'typeorm';
import { Inject, Injectable } from '@nestjs/common';
import type { MiUser } from '@/models/User.js';
import type { UsersRepository, NotesRepository, BlockingsRepository, DriveFilesRepository, ChannelsRepository } from '@/models/_.js';
import type { MiDriveFile } from '@/models/DriveFile.js';
import type { MiNote } from '@/models/Note.js';
import type { MiChannel } from '@/models/Channel.js';
import { MAX_NOTE_TEXT_LENGTH } from '@/const.js';
import { Endpoint } from '@/server/api/endpoint-base.js';
import { NoteEntityService } from '@/core/entities/NoteEntityService.js';
import { NoteCreateService } from '@/core/NoteCreateService.js';
import { DI } from '@/di-symbols.js';
<<<<<<< HEAD
import { isPureRenote } from '@/misc/is-pure-renote.js';
import { RoleService } from '@/core/RoleService.js';
=======
import { isQuote, isRenote } from '@/misc/is-renote.js';
>>>>>>> 6078081c
import { MetaService } from '@/core/MetaService.js';
import { UtilityService } from '@/core/UtilityService.js';
import { IdentifiableError } from '@/misc/identifiable-error.js';
import { ApiError } from '../../error.js';

export const meta = {
	tags: ['notes'],

	requireCredential: true,

	requireRolePolicy: 'canPostNote',

	prohibitMoved: true,

	limit: {
		duration: ms('1hour'),
		max: 300,
	},

	kind: 'write:notes',

	res: {
		type: 'object',
		optional: false, nullable: false,
		properties: {
			createdNote: {
				type: 'object',
				optional: false, nullable: false,
				ref: 'Note',
			},
		},
	},

	errors: {
		noSuchRenoteTarget: {
			message: 'No such renote target.',
			code: 'NO_SUCH_RENOTE_TARGET',
			id: 'b5c90186-4ab0-49c8-9bba-a1f76c282ba4',
		},

		cannotReRenote: {
			message: 'You can not Renote a pure Renote.',
			code: 'CANNOT_RENOTE_TO_A_PURE_RENOTE',
			id: 'fd4cc33e-2a37-48dd-99cc-9b806eb2031a',
		},

		cannotRenoteDueToVisibility: {
			message: 'You can not Renote due to target visibility.',
			code: 'CANNOT_RENOTE_DUE_TO_VISIBILITY',
			id: 'be9529e9-fe72-4de0-ae43-0b363c4938af',
		},

		noSuchReplyTarget: {
			message: 'No such reply target.',
			code: 'NO_SUCH_REPLY_TARGET',
			id: '749ee0f6-d3da-459a-bf02-282e2da4292c',
		},

		cannotReplyToInvisibleNote: {
			message: 'You cannot reply to an invisible Note.',
			code: 'CANNOT_REPLY_TO_AN_INVISIBLE_NOTE',
			id: 'b98980fa-3780-406c-a935-b6d0eeee10d1',
		},

		cannotReplyToPureRenote: {
			message: 'You can not reply to a pure Renote.',
			code: 'CANNOT_REPLY_TO_A_PURE_RENOTE',
			id: '3ac74a84-8fd5-4bb0-870f-01804f82ce15',
		},

		cannotReplyToSpecifiedVisibilityNoteWithExtendedVisibility: {
			message: 'You cannot reply to a specified visibility note with extended visibility.',
			code: 'CANNOT_REPLY_TO_SPECIFIED_VISIBILITY_NOTE_WITH_EXTENDED_VISIBILITY',
			id: 'ed940410-535c-4d5e-bfa3-af798671e93c',
		},

		cannotCreateAlreadyExpiredPoll: {
			message: 'Poll is already expired.',
			code: 'CANNOT_CREATE_ALREADY_EXPIRED_POLL',
			id: '04da457d-b083-4055-9082-955525eda5a5',
		},

		noSuchChannel: {
			message: 'No such channel.',
			code: 'NO_SUCH_CHANNEL',
			id: 'b1653923-5453-4edc-b786-7c4f39bb0bbb',
		},

		youHaveBeenBlocked: {
			message: 'You have been blocked by this user.',
			code: 'YOU_HAVE_BEEN_BLOCKED',
			id: 'b390d7e1-8a5e-46ed-b625-06271cafd3d3',
		},

		noSuchFile: {
			message: 'Some files are not found.',
			code: 'NO_SUCH_FILE',
			id: 'b6992544-63e7-67f0-fa7f-32444b1b5306',
		},

		cannotRenoteOutsideOfChannel: {
			message: 'Cannot renote outside of channel.',
			code: 'CANNOT_RENOTE_OUTSIDE_OF_CHANNEL',
			id: '33510210-8452-094c-6227-4a6c05d99f00',
		},

		restrictedByRole: {
			message: 'This feature is restricted by your role.',
			code: 'RESTRICTED_BY_ROLE',
			id: '8feff0ba-5ab5-585b-31f4-4df816663fad',
		},

		tooLong: {
			message: 'Cannot post notes longer than your role limit.',
			code: 'NOTE_TOO_LONG_BY_ROLE_LIMIT',
			id: '8c148117-4d13-4ada-8cf3-4d6286a2bf03',
		},

		containsProhibitedWords: {
			message: 'Cannot post because it contains prohibited words.',
			code: 'CONTAINS_PROHIBITED_WORDS',
			id: 'aa6e01d3-a85c-669d-758a-76aab43af334',
		},

		matchedProhibitedPatterns: {
			message: 'Cannot post because matches a pattern of prohibited posts.',
			code: 'MATCHED_PROHIBITED_PATTERNS',
			id: '80ddff6a-cf7a-4121-9318-120043300545',
		},

		containsTooManyMentions: {
			message: 'Cannot post because it exceeds the allowed number of mentions.',
			code: 'CONTAINS_TOO_MANY_MENTIONS',
			id: '4de0363a-3046-481b-9b0f-feff3e211025',
		},
	},
} as const;

export const paramDef = {
	type: 'object',
	properties: {
		visibility: { type: 'string', enum: ['public', 'home', 'followers', 'specified'], default: 'public' },
		visibleUserIds: { type: 'array', uniqueItems: true, items: {
			type: 'string', format: 'misskey:id',
		} },
		cw: { type: 'string', nullable: true, minLength: 1, maxLength: 100 },
		localOnly: { type: 'boolean', default: false },
		reactionAcceptance: { type: 'string', nullable: true, enum: [null, 'likeOnly', 'likeOnlyForRemote', 'nonSensitiveOnly', 'nonSensitiveOnlyForLocalLikeOnlyForRemote'], default: null },
		noExtractMentions: { type: 'boolean', default: false },
		noExtractHashtags: { type: 'boolean', default: false },
		noExtractEmojis: { type: 'boolean', default: false },
		replyId: { type: 'string', format: 'misskey:id', nullable: true },
		renoteId: { type: 'string', format: 'misskey:id', nullable: true },
		channelId: { type: 'string', format: 'misskey:id', nullable: true },

		// anyOf内にバリデーションを書いても最初の一つしかチェックされない
		// See https://github.com/misskey-dev/misskey/pull/10082
		text: {
			type: 'string',
			minLength: 1,
			maxLength: MAX_NOTE_TEXT_LENGTH,
			nullable: true,
		},
		fileIds: {
			type: 'array',
			uniqueItems: true,
			minItems: 1,
			maxItems: 16,
			items: { type: 'string', format: 'misskey:id' },
		},
		mediaIds: {
			type: 'array',
			uniqueItems: true,
			minItems: 1,
			maxItems: 16,
			items: { type: 'string', format: 'misskey:id' },
		},
		poll: {
			type: 'object',
			nullable: true,
			properties: {
				choices: {
					type: 'array',
					uniqueItems: true,
					minItems: 2,
					maxItems: 10,
					items: { type: 'string', minLength: 1, maxLength: 50 },
				},
				multiple: { type: 'boolean' },
				expiresAt: { type: 'integer', nullable: true },
				expiredAfter: { type: 'integer', nullable: true, minimum: 1 },
			},
			required: ['choices'],
		},
	},
	// (re)note with text, files and poll are optional
	if: {
		properties: {
			renoteId: {
				type: 'null',
			},
			fileIds: {
				type: 'null',
			},
			mediaIds: {
				type: 'null',
			},
			poll: {
				type: 'null',
			},
		},
	},
	then: {
		properties: {
			text: {
				type: 'string',
				minLength: 1,
				maxLength: MAX_NOTE_TEXT_LENGTH,
				pattern: '[^\\s]+',
			},
		},
		required: ['text'],
	},
} as const;

@Injectable()
export default class extends Endpoint<typeof meta, typeof paramDef> { // eslint-disable-line import/no-default-export
	constructor(
		@Inject(DI.usersRepository)
		private usersRepository: UsersRepository,

		@Inject(DI.notesRepository)
		private notesRepository: NotesRepository,

		@Inject(DI.blockingsRepository)
		private blockingsRepository: BlockingsRepository,

		@Inject(DI.driveFilesRepository)
		private driveFilesRepository: DriveFilesRepository,

		@Inject(DI.channelsRepository)
		private channelsRepository: ChannelsRepository,

		private noteEntityService: NoteEntityService,
		private noteCreateService: NoteCreateService,
		private roleService: RoleService,
	) {
		super(meta, paramDef, async (ps, me) => {
			let visibleUsers: MiUser[] = [];
			if (ps.visibleUserIds) {
				visibleUsers = await this.usersRepository.findBy({
					id: In(ps.visibleUserIds),
				});
			}

			// TODO: コール回数多いAPIのためキャッシュする
			const policies = (await this.roleService.getUserPolicies(me.id));
			if (ps.text && ps.text.length > policies.noteLengthLimit) {
				throw new ApiError(meta.errors.tooLong);
			}

			let files: MiDriveFile[] = [];
			const fileIds = ps.fileIds ?? ps.mediaIds ?? null;
			if (fileIds != null) {
				files = await this.driveFilesRepository.createQueryBuilder('file')
					.where('file.userId = :userId AND file.id IN (:...fileIds)', {
						userId: me.id,
						fileIds,
					})
					.orderBy('array_position(ARRAY[:...fileIds], "id"::text)')
					.setParameters({ fileIds })
					.getMany();

				if (files.length !== fileIds.length) {
					throw new ApiError(meta.errors.noSuchFile);
				}
			}

			let renote: MiNote | null = null;
			if (ps.renoteId != null) {
				// Fetch renote to note
				renote = await this.notesRepository.findOneBy({ id: ps.renoteId });

				if (renote == null) {
					throw new ApiError(meta.errors.noSuchRenoteTarget);
				} else if (isRenote(renote) && !isQuote(renote)) {
					throw new ApiError(meta.errors.cannotReRenote);
				}

				// Check blocking
				if (renote.userId !== me.id) {
					const blockExist = await this.blockingsRepository.exists({
						where: {
							blockerId: renote.userId,
							blockeeId: me.id,
						},
					});
					if (blockExist) {
						throw new ApiError(meta.errors.youHaveBeenBlocked);
					}
				}

				if (renote.visibility === 'followers' && renote.userId !== me.id) {
					// 他人のfollowers noteはreject
					throw new ApiError(meta.errors.cannotRenoteDueToVisibility);
				} else if (renote.visibility === 'specified') {
					// specified / direct noteはreject
					throw new ApiError(meta.errors.cannotRenoteDueToVisibility);
				}

				if (renote.channelId && renote.channelId !== ps.channelId) {
					// チャンネルのノートに対しリノート要求がきたとき、チャンネル外へのリノート可否をチェック
					// リノートのユースケースのうち、チャンネル内→チャンネル外は少数だと考えられるため、JOINはせず必要な時に都度取得する
					const renoteChannel = await this.channelsRepository.findOneBy({ id: renote.channelId });
					if (renoteChannel == null) {
						// リノートしたいノートが書き込まれているチャンネルが無い
						throw new ApiError(meta.errors.noSuchChannel);
					} else if (!renoteChannel.allowRenoteToExternal) {
						// リノート作成のリクエストだが、対象チャンネルがリノート禁止だった場合
						throw new ApiError(meta.errors.cannotRenoteOutsideOfChannel);
					}
				}
			}

			let reply: MiNote | null = null;
			if (ps.replyId != null) {
				// Fetch reply
				reply = await this.notesRepository.findOneBy({ id: ps.replyId });

				if (reply == null) {
					throw new ApiError(meta.errors.noSuchReplyTarget);
				} else if (isRenote(reply) && !isQuote(reply)) {
					throw new ApiError(meta.errors.cannotReplyToPureRenote);
				} else if (!await this.noteEntityService.isVisibleForMe(reply, me.id)) {
					throw new ApiError(meta.errors.cannotReplyToInvisibleNote);
				} else if (reply.visibility === 'specified' && ps.visibility !== 'specified') {
					throw new ApiError(meta.errors.cannotReplyToSpecifiedVisibilityNoteWithExtendedVisibility);
				}

				// Check blocking
				if (reply.userId !== me.id) {
					const blockExist = await this.blockingsRepository.exists({
						where: {
							blockerId: reply.userId,
							blockeeId: me.id,
						},
					});
					if (blockExist) {
						throw new ApiError(meta.errors.youHaveBeenBlocked);
					}
				}
			}

			if (ps.poll) {
				if (typeof ps.poll.expiresAt === 'number') {
					if (ps.poll.expiresAt < Date.now()) {
						throw new ApiError(meta.errors.cannotCreateAlreadyExpiredPoll);
					}
				} else if (typeof ps.poll.expiredAfter === 'number') {
					ps.poll.expiresAt = Date.now() + ps.poll.expiredAfter;
				}
			}

			let channel: MiChannel | null = null;
			if (ps.channelId != null) {
				channel = await this.channelsRepository.findOneBy({ id: ps.channelId, isArchived: false });

				if (channel == null) {
					throw new ApiError(meta.errors.noSuchChannel);
				}
			}

			// 投稿を作成
			try {
				const note = await this.noteCreateService.create(me, {
					createdAt: new Date(),
					files: files,
					poll: ps.poll ? {
						choices: ps.poll.choices,
						multiple: ps.poll.multiple ?? false,
						expiresAt: ps.poll.expiresAt ? new Date(ps.poll.expiresAt) : null,
					} : undefined,
					text: ps.text ?? undefined,
					reply,
					renote,
					cw: ps.cw,
					localOnly: ps.localOnly,
					reactionAcceptance: ps.reactionAcceptance,
					visibility: ps.visibility,
					visibleUsers,
					channel,
					apMentions: ps.noExtractMentions ? [] : undefined,
					apHashtags: ps.noExtractHashtags ? [] : undefined,
					apEmojis: ps.noExtractEmojis ? [] : undefined,
				});

				return {
					createdNote: await this.noteEntityService.pack(note, me),
				};
			} catch (e) {
				// TODO: 他のErrorもここでキャッチしてエラーメッセージを当てるようにしたい
				if (e instanceof IdentifiableError) {
					if (e.id === '689ee33f-f97c-479a-ac49-1b9f8140af99') {
						throw new ApiError(meta.errors.containsProhibitedWords);
					} else if (e.id === '9f466dab-c856-48cd-9e65-ff90ff750580') {
						throw new ApiError(meta.errors.containsTooManyMentions);
					}
				}
				if (e instanceof NoteCreateService.MatchedProhibitedPatternsError) {
					throw new ApiError(meta.errors.matchedProhibitedPatterns);
				}
				if (e instanceof NoteCreateService.QuoteProhibitedUserError) {
					throw new ApiError(meta.errors.restrictedByRole);
				}
				if (e instanceof NoteCreateService.ReplyProhibitedUserError) {
					throw new ApiError(meta.errors.restrictedByRole);
				}
				if (e instanceof NoteCreateService.DirectMessageProhibitedUserError) {
					throw new ApiError(meta.errors.restrictedByRole);
				}
				throw e;
			}
		});
	}
}<|MERGE_RESOLUTION|>--- conflicted
+++ resolved
@@ -16,12 +16,8 @@
 import { NoteEntityService } from '@/core/entities/NoteEntityService.js';
 import { NoteCreateService } from '@/core/NoteCreateService.js';
 import { DI } from '@/di-symbols.js';
-<<<<<<< HEAD
-import { isPureRenote } from '@/misc/is-pure-renote.js';
+import { isQuote, isRenote } from '@/misc/is-renote.js';
 import { RoleService } from '@/core/RoleService.js';
-=======
-import { isQuote, isRenote } from '@/misc/is-renote.js';
->>>>>>> 6078081c
 import { MetaService } from '@/core/MetaService.js';
 import { UtilityService } from '@/core/UtilityService.js';
 import { IdentifiableError } from '@/misc/identifiable-error.js';
