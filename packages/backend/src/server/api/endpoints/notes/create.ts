/*
 * SPDX-FileCopyrightText: syuilo and misskey-project
 * SPDX-License-Identifier: AGPL-3.0-only
 */

import ms from 'ms';
import { In } from 'typeorm';
import { Inject, Injectable } from '@nestjs/common';
import type { MiUser } from '@/models/User.js';
import type { UsersRepository, NotesRepository, BlockingsRepository, DriveFilesRepository, ChannelsRepository } from '@/models/_.js';
import type { MiDriveFile } from '@/models/DriveFile.js';
import type { MiNote } from '@/models/Note.js';
import type { MiChannel } from '@/models/Channel.js';
import { MAX_NOTE_TEXT_LENGTH } from '@/const.js';
import { Endpoint } from '@/server/api/endpoint-base.js';
import { NoteEntityService } from '@/core/entities/NoteEntityService.js';
import { NoteCreateService } from '@/core/NoteCreateService.js';
import { DI } from '@/di-symbols.js';
import { isPureRenote } from '@/misc/is-pure-renote.js';
import { RoleService } from '@/core/RoleService.js';
import { MetaService } from '@/core/MetaService.js';
import { UtilityService } from '@/core/UtilityService.js';
import { IdentifiableError } from '@/misc/identifiable-error.js';
import { ApiError } from '../../error.js';

export const meta = {
	tags: ['notes'],

	requireCredential: true,

	requireRolePolicy: 'canPostNote',

	prohibitMoved: true,

	limit: {
		duration: ms('1hour'),
		max: 300,
	},

	kind: 'write:notes',

	res: {
		type: 'object',
		optional: false, nullable: false,
		properties: {
			createdNote: {
				type: 'object',
				optional: false, nullable: false,
				ref: 'Note',
			},
		},
	},

	errors: {
		noSuchRenoteTarget: {
			message: 'No such renote target.',
			code: 'NO_SUCH_RENOTE_TARGET',
			id: 'b5c90186-4ab0-49c8-9bba-a1f76c282ba4',
		},

		cannotReRenote: {
			message: 'You can not Renote a pure Renote.',
			code: 'CANNOT_RENOTE_TO_A_PURE_RENOTE',
			id: 'fd4cc33e-2a37-48dd-99cc-9b806eb2031a',
		},

		cannotRenoteDueToVisibility: {
			message: 'You can not Renote due to target visibility.',
			code: 'CANNOT_RENOTE_DUE_TO_VISIBILITY',
			id: 'be9529e9-fe72-4de0-ae43-0b363c4938af',
		},

		noSuchReplyTarget: {
			message: 'No such reply target.',
			code: 'NO_SUCH_REPLY_TARGET',
			id: '749ee0f6-d3da-459a-bf02-282e2da4292c',
		},

		cannotReplyToInvisibleNote: {
			message: 'You cannot reply to an invisible Note.',
			code: 'CANNOT_REPLY_TO_AN_INVISIBLE_NOTE',
			id: 'b98980fa-3780-406c-a935-b6d0eeee10d1',
		},

		cannotReplyToPureRenote: {
			message: 'You can not reply to a pure Renote.',
			code: 'CANNOT_REPLY_TO_A_PURE_RENOTE',
			id: '3ac74a84-8fd5-4bb0-870f-01804f82ce15',
		},

		cannotReplyToSpecifiedVisibilityNoteWithExtendedVisibility: {
			message: 'You cannot reply to a specified visibility note with extended visibility.',
			code: 'CANNOT_REPLY_TO_SPECIFIED_VISIBILITY_NOTE_WITH_EXTENDED_VISIBILITY',
			id: 'ed940410-535c-4d5e-bfa3-af798671e93c',
		},

		cannotCreateAlreadyExpiredPoll: {
			message: 'Poll is already expired.',
			code: 'CANNOT_CREATE_ALREADY_EXPIRED_POLL',
			id: '04da457d-b083-4055-9082-955525eda5a5',
		},

		noSuchChannel: {
			message: 'No such channel.',
			code: 'NO_SUCH_CHANNEL',
			id: 'b1653923-5453-4edc-b786-7c4f39bb0bbb',
		},

		youHaveBeenBlocked: {
			message: 'You have been blocked by this user.',
			code: 'YOU_HAVE_BEEN_BLOCKED',
			id: 'b390d7e1-8a5e-46ed-b625-06271cafd3d3',
		},

		noSuchFile: {
			message: 'Some files are not found.',
			code: 'NO_SUCH_FILE',
			id: 'b6992544-63e7-67f0-fa7f-32444b1b5306',
		},

		cannotRenoteOutsideOfChannel: {
			message: 'Cannot renote outside of channel.',
			code: 'CANNOT_RENOTE_OUTSIDE_OF_CHANNEL',
			id: '33510210-8452-094c-6227-4a6c05d99f00',
		},

		restrictedByRole: {
			message: 'This feature is restricted by your role.',
			code: 'RESTRICTED_BY_ROLE',
			id: '8feff0ba-5ab5-585b-31f4-4df816663fad',
		},

		tooLong: {
			message: 'Cannot post notes longer than your role limit.',
			code: 'NOTE_TOO_LONG_BY_ROLE_LIMIT',
			id: '8c148117-4d13-4ada-8cf3-4d6286a2bf03',
		},

		containsProhibitedWords: {
			message: 'Cannot post because it contains prohibited words.',
			code: 'CONTAINS_PROHIBITED_WORDS',
			id: 'aa6e01d3-a85c-669d-758a-76aab43af334',
		},

<<<<<<< HEAD
		matchedProhibitedPatterns: {
			message: 'Cannot post because matches a pattern of prohibited posts.',
			code: 'MATCHED_PROHIBITED_PATTERNS',
			id: '80ddff6a-cf7a-4121-9318-120043300545',
=======
		containsTooManyMentions: {
			message: 'Cannot post because it exceeds the allowed number of mentions.',
			code: 'CONTAINS_TOO_MANY_MENTIONS',
			id: '4de0363a-3046-481b-9b0f-feff3e211025',
>>>>>>> 78ff90f2
		},
	},
} as const;

export const paramDef = {
	type: 'object',
	properties: {
		visibility: { type: 'string', enum: ['public', 'home', 'followers', 'specified'], default: 'public' },
		visibleUserIds: { type: 'array', uniqueItems: true, items: {
			type: 'string', format: 'misskey:id',
		} },
		cw: { type: 'string', nullable: true, minLength: 1, maxLength: 100 },
		localOnly: { type: 'boolean', default: false },
		reactionAcceptance: { type: 'string', nullable: true, enum: [null, 'likeOnly', 'likeOnlyForRemote', 'nonSensitiveOnly', 'nonSensitiveOnlyForLocalLikeOnlyForRemote'], default: null },
		noExtractMentions: { type: 'boolean', default: false },
		noExtractHashtags: { type: 'boolean', default: false },
		noExtractEmojis: { type: 'boolean', default: false },
		replyId: { type: 'string', format: 'misskey:id', nullable: true },
		renoteId: { type: 'string', format: 'misskey:id', nullable: true },
		channelId: { type: 'string', format: 'misskey:id', nullable: true },

		// anyOf内にバリデーションを書いても最初の一つしかチェックされない
		// See https://github.com/misskey-dev/misskey/pull/10082
		text: {
			type: 'string',
			minLength: 1,
			maxLength: MAX_NOTE_TEXT_LENGTH,
			nullable: true,
		},
		fileIds: {
			type: 'array',
			uniqueItems: true,
			minItems: 1,
			maxItems: 16,
			items: { type: 'string', format: 'misskey:id' },
		},
		mediaIds: {
			type: 'array',
			uniqueItems: true,
			minItems: 1,
			maxItems: 16,
			items: { type: 'string', format: 'misskey:id' },
		},
		poll: {
			type: 'object',
			nullable: true,
			properties: {
				choices: {
					type: 'array',
					uniqueItems: true,
					minItems: 2,
					maxItems: 10,
					items: { type: 'string', minLength: 1, maxLength: 50 },
				},
				multiple: { type: 'boolean' },
				expiresAt: { type: 'integer', nullable: true },
				expiredAfter: { type: 'integer', nullable: true, minimum: 1 },
			},
			required: ['choices'],
		},
	},
	// (re)note with text, files and poll are optional
	if: {
		properties: {
			renoteId: {
				type: 'null',
			},
			fileIds: {
				type: 'null',
			},
			mediaIds: {
				type: 'null',
			},
			poll: {
				type: 'null',
			},
		},
	},
	then: {
		properties: {
			text: {
				type: 'string',
				minLength: 1,
				maxLength: MAX_NOTE_TEXT_LENGTH,
				pattern: '[^\\s]+',
			},
		},
		required: ['text'],
	},
} as const;

@Injectable()
export default class extends Endpoint<typeof meta, typeof paramDef> { // eslint-disable-line import/no-default-export
	constructor(
		@Inject(DI.usersRepository)
		private usersRepository: UsersRepository,

		@Inject(DI.notesRepository)
		private notesRepository: NotesRepository,

		@Inject(DI.blockingsRepository)
		private blockingsRepository: BlockingsRepository,

		@Inject(DI.driveFilesRepository)
		private driveFilesRepository: DriveFilesRepository,

		@Inject(DI.channelsRepository)
		private channelsRepository: ChannelsRepository,

		private noteEntityService: NoteEntityService,
		private noteCreateService: NoteCreateService,
		private roleService: RoleService,
	) {
		super(meta, paramDef, async (ps, me) => {
			let visibleUsers: MiUser[] = [];
			if (ps.visibleUserIds) {
				visibleUsers = await this.usersRepository.findBy({
					id: In(ps.visibleUserIds),
				});
			}

			// TODO: コール回数多いAPIのためキャッシュする
			const policies = (await this.roleService.getUserPolicies(me.id));
			if (ps.text && ps.text.length > policies.noteLengthLimit) {
				throw new ApiError(meta.errors.tooLong);
			}

			let files: MiDriveFile[] = [];
			const fileIds = ps.fileIds ?? ps.mediaIds ?? null;
			if (fileIds != null) {
				files = await this.driveFilesRepository.createQueryBuilder('file')
					.where('file.userId = :userId AND file.id IN (:...fileIds)', {
						userId: me.id,
						fileIds,
					})
					.orderBy('array_position(ARRAY[:...fileIds], "id"::text)')
					.setParameters({ fileIds })
					.getMany();

				if (files.length !== fileIds.length) {
					throw new ApiError(meta.errors.noSuchFile);
				}
			}

			let renote: MiNote | null = null;
			if (ps.renoteId != null) {
				// Fetch renote to note
				renote = await this.notesRepository.findOneBy({ id: ps.renoteId });

				if (renote == null) {
					throw new ApiError(meta.errors.noSuchRenoteTarget);
				} else if (isPureRenote(renote)) {
					throw new ApiError(meta.errors.cannotReRenote);
				}

				// Check blocking
				if (renote.userId !== me.id) {
					const blockExist = await this.blockingsRepository.exists({
						where: {
							blockerId: renote.userId,
							blockeeId: me.id,
						},
					});
					if (blockExist) {
						throw new ApiError(meta.errors.youHaveBeenBlocked);
					}
				}

				if (renote.visibility === 'followers' && renote.userId !== me.id) {
					// 他人のfollowers noteはreject
					throw new ApiError(meta.errors.cannotRenoteDueToVisibility);
				} else if (renote.visibility === 'specified') {
					// specified / direct noteはreject
					throw new ApiError(meta.errors.cannotRenoteDueToVisibility);
				}

				if (renote.channelId && renote.channelId !== ps.channelId) {
					// チャンネルのノートに対しリノート要求がきたとき、チャンネル外へのリノート可否をチェック
					// リノートのユースケースのうち、チャンネル内→チャンネル外は少数だと考えられるため、JOINはせず必要な時に都度取得する
					const renoteChannel = await this.channelsRepository.findOneBy({ id: renote.channelId });
					if (renoteChannel == null) {
						// リノートしたいノートが書き込まれているチャンネルが無い
						throw new ApiError(meta.errors.noSuchChannel);
					} else if (!renoteChannel.allowRenoteToExternal) {
						// リノート作成のリクエストだが、対象チャンネルがリノート禁止だった場合
						throw new ApiError(meta.errors.cannotRenoteOutsideOfChannel);
					}
				}
			}

			let reply: MiNote | null = null;
			if (ps.replyId != null) {
				// Fetch reply
				reply = await this.notesRepository.findOneBy({ id: ps.replyId });

				if (reply == null) {
					throw new ApiError(meta.errors.noSuchReplyTarget);
				} else if (isPureRenote(reply)) {
					throw new ApiError(meta.errors.cannotReplyToPureRenote);
				} else if (!await this.noteEntityService.isVisibleForMe(reply, me.id)) {
					throw new ApiError(meta.errors.cannotReplyToInvisibleNote);
				} else if (reply.visibility === 'specified' && ps.visibility !== 'specified') {
					throw new ApiError(meta.errors.cannotReplyToSpecifiedVisibilityNoteWithExtendedVisibility);
				}

				// Check blocking
				if (reply.userId !== me.id) {
					const blockExist = await this.blockingsRepository.exists({
						where: {
							blockerId: reply.userId,
							blockeeId: me.id,
						},
					});
					if (blockExist) {
						throw new ApiError(meta.errors.youHaveBeenBlocked);
					}
				}
			}

			if (ps.poll) {
				if (typeof ps.poll.expiresAt === 'number') {
					if (ps.poll.expiresAt < Date.now()) {
						throw new ApiError(meta.errors.cannotCreateAlreadyExpiredPoll);
					}
				} else if (typeof ps.poll.expiredAfter === 'number') {
					ps.poll.expiresAt = Date.now() + ps.poll.expiredAfter;
				}
			}

			let channel: MiChannel | null = null;
			if (ps.channelId != null) {
				channel = await this.channelsRepository.findOneBy({ id: ps.channelId, isArchived: false });

				if (channel == null) {
					throw new ApiError(meta.errors.noSuchChannel);
				}
			}

			// 投稿を作成
			try {
				const note = await this.noteCreateService.create(me, {
					createdAt: new Date(),
					files: files,
					poll: ps.poll ? {
						choices: ps.poll.choices,
						multiple: ps.poll.multiple ?? false,
						expiresAt: ps.poll.expiresAt ? new Date(ps.poll.expiresAt) : null,
					} : undefined,
					text: ps.text ?? undefined,
					reply,
					renote,
					cw: ps.cw,
					localOnly: ps.localOnly,
					reactionAcceptance: ps.reactionAcceptance,
					visibility: ps.visibility,
					visibleUsers,
					channel,
					apMentions: ps.noExtractMentions ? [] : undefined,
					apHashtags: ps.noExtractHashtags ? [] : undefined,
					apEmojis: ps.noExtractEmojis ? [] : undefined,
				});

				return {
					createdNote: await this.noteEntityService.pack(note, me),
				};
			} catch (e) {
				// TODO: 他のErrorもここでキャッチしてエラーメッセージを当てるようにしたい
				if (e instanceof IdentifiableError) {
					if (e.id === '689ee33f-f97c-479a-ac49-1b9f8140af99') {
						throw new ApiError(meta.errors.containsProhibitedWords);
					} else if (e.id === '9f466dab-c856-48cd-9e65-ff90ff750580') {
						throw new ApiError(meta.errors.containsTooManyMentions);
					}
				}
<<<<<<< HEAD
				if (e instanceof NoteCreateService.MatchedProhibitedPatternsError) {
					throw new ApiError(meta.errors.matchedProhibitedPatterns);
				}
				if (e instanceof NoteCreateService.QuoteProhibitedUserError) {
					throw new ApiError(meta.errors.restrictedByRole);
				}
				if (e instanceof NoteCreateService.ReplyProhibitedUserError) {
					throw new ApiError(meta.errors.restrictedByRole);
				}
				if (e instanceof NoteCreateService.DirectMessageProhibitedUserError) {
					throw new ApiError(meta.errors.restrictedByRole);
				}

=======
>>>>>>> 78ff90f2
				throw e;
			}
		});
	}
}<|MERGE_RESOLUTION|>--- conflicted
+++ resolved
@@ -142,17 +142,16 @@
 			id: 'aa6e01d3-a85c-669d-758a-76aab43af334',
 		},
 
-<<<<<<< HEAD
 		matchedProhibitedPatterns: {
 			message: 'Cannot post because matches a pattern of prohibited posts.',
 			code: 'MATCHED_PROHIBITED_PATTERNS',
 			id: '80ddff6a-cf7a-4121-9318-120043300545',
-=======
+		},
+
 		containsTooManyMentions: {
 			message: 'Cannot post because it exceeds the allowed number of mentions.',
 			code: 'CONTAINS_TOO_MANY_MENTIONS',
 			id: '4de0363a-3046-481b-9b0f-feff3e211025',
->>>>>>> 78ff90f2
 		},
 	},
 } as const;
@@ -427,7 +426,6 @@
 						throw new ApiError(meta.errors.containsTooManyMentions);
 					}
 				}
-<<<<<<< HEAD
 				if (e instanceof NoteCreateService.MatchedProhibitedPatternsError) {
 					throw new ApiError(meta.errors.matchedProhibitedPatterns);
 				}
@@ -440,9 +438,6 @@
 				if (e instanceof NoteCreateService.DirectMessageProhibitedUserError) {
 					throw new ApiError(meta.errors.restrictedByRole);
 				}
-
-=======
->>>>>>> 78ff90f2
 				throw e;
 			}
 		});
