--- conflicted
+++ resolved
@@ -17,12 +17,9 @@
 import { NoteCreateService } from '@/core/NoteCreateService.js';
 import { DI } from '@/di-symbols.js';
 import { isPureRenote } from '@/misc/is-pure-renote.js';
-<<<<<<< HEAD
 import { RoleService } from '@/core/RoleService.js';
-=======
 import { MetaService } from '@/core/MetaService.js';
 import { UtilityService } from '@/core/UtilityService.js';
->>>>>>> 96c7c85a
 import { ApiError } from '../../error.js';
 
 export const meta = {
@@ -118,7 +115,6 @@
 			id: '33510210-8452-094c-6227-4a6c05d99f00',
 		},
 
-<<<<<<< HEAD
 		restrictedByRole: {
 			message: 'This feature is restricted by your role.',
 			code: 'RESTRICTED_BY_ROLE',
@@ -129,12 +125,12 @@
 			message: 'Cannot post notes longer than your role limit.',
 			code: 'NOTE_TOO_LONG_BY_ROLE_LIMIT',
 			id: '8c148117-4d13-4ada-8cf3-4d6286a2bf03',
-=======
+		},
+
 		containsProhibitedWords: {
 			message: 'Cannot post because it contains prohibited words.',
 			code: 'CONTAINS_PROHIBITED_WORDS',
 			id: 'aa6e01d3-a85c-669d-758a-76aab43af334',
->>>>>>> 96c7c85a
 		},
 	},
 } as const;
