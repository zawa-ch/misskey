--- conflicted
+++ resolved
@@ -6,12 +6,7 @@
 import { IsNull, LessThanOrEqual, MoreThan, Brackets } from 'typeorm';
 import { Inject, Injectable } from '@nestjs/common';
 import JSON5 from 'json5';
-<<<<<<< HEAD
-import type { AdsRepository, UsersRepository } from '@/models/_.js';
-=======
 import type { AdsRepository } from '@/models/_.js';
-import { MAX_NOTE_TEXT_LENGTH } from '@/const.js';
->>>>>>> 96c7c85a
 import { Endpoint } from '@/server/api/endpoint-base.js';
 import { UserEntityService } from '@/core/entities/UserEntityService.js';
 import { MetaService } from '@/core/MetaService.js';
