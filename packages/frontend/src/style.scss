@charset "utf-8";

/*
 * SPDX-FileCopyrightText: syuilo and misskey-project
 *
 * SPDX-License-Identifier: AGPL-3.0-only
 */

:root {
	--radius: 12px;
	--marginFull: 16px;
	--marginHalf: 10px;

	--margin: var(--marginFull);

	// switch dynamically
	--minBottomSpacingMobile: calc(72px + max(12px, env(safe-area-inset-bottom, 0px)));
	--minBottomSpacing: var(--minBottomSpacingMobile);

	//--ad: rgb(255 169 0 / 10%);

	@media (max-width: 500px) {
		--margin: var(--marginHalf);
	}
}

::selection {
	color: var(--fgOnAccent);
	background-color: var(--accent);
}

html {
	background-color: var(--bg);
	color: var(--fg);
	accent-color: var(--accent);
	overflow: auto;
	overflow-wrap: break-word;
	font-family: 'Hiragino Maru Gothic Pro', "BIZ UDGothic", Roboto, HelveticaNeue, Arial, sans-serif;
	font-size: 14px;
	line-height: 1.35;
	text-size-adjust: 100%;
	tab-size: 2;
	-webkit-text-size-adjust: 100%;

	&, * {
		scrollbar-color: var(--scrollbarHandle) transparent;
		scrollbar-width: thin;

		&::-webkit-scrollbar {
			width: 6px;
			height: 6px;
		}

		&::-webkit-scrollbar-track {
			background: inherit;
		}

		&::-webkit-scrollbar-thumb {
			background: var(--scrollbarHandle);

			&:hover {
				background: var(--scrollbarHandleHover);
			}

			&:active {
				background: var(--accent);
			}
		}
	}

	&.f-1 {
		font-size: 15px;
	}

	&.f-2 {
		font-size: 16px;
	}

	&.f-3 {
		font-size: 17px;
	}

	&.useSystemFont {
		font-family: system-ui;
	}
}

html._themeChanging_ {
	&, * {
		transition: background 1s ease, border 1s ease !important;
	}
}

html, body {
	touch-action: manipulation;
	margin: 0;
	padding: 0;
	scroll-behavior: smooth;
}

a {
	text-decoration: none;
	cursor: pointer;
	color: inherit;
	tap-highlight-color: transparent;
	-webkit-tap-highlight-color: transparent;
	-webkit-touch-callout: none;

	&:focus-visible {
		outline-offset: 2px;
	}

	&:hover {
		text-decoration: underline;
	}

	&[target="_blank"] {
		-webkit-touch-callout: default;
	}
}

textarea, input {
	tap-highlight-color: transparent;
	-webkit-tap-highlight-color: transparent;
}

optgroup, option {
	background: var(--panel);
	color: var(--fg);
}

hr {
	margin: var(--margin) 0 var(--margin) 0;
	border: none;
	height: 1px;
	background: var(--divider);
}

rt {
	white-space: initial;
}

:focus-visible {
	outline: var(--focus) solid 2px;
	outline-offset: -2px;

	&:hover {
		text-decoration: none;
	}
}

.ti {
	width: 1.28em;
	vertical-align: -12%;
	line-height: 1em;

	&::before {
		font-size: 128%;
	}
}

.ti-fw {
	display: inline-block;
	text-align: center;
}

._indicatorCircle {
	display: inline-block;
	width: 1em;
	height: 1em;
	border-radius: 100%;
	background: currentColor;
}

._indicateCounter {
	display: inline-flex;
	color: var(--fgOnAccent);
	font-weight: 700;
	background: var(--indicator);
	height: 1.5em;
	min-width: 1.5em;
	align-items: center;
	justify-content: center;
	border-radius: 99rem;
	padding: 0.3em 0.5em;
}

._noSelect {
	user-select: none;
	-webkit-user-select: none;
	-webkit-touch-callout: none;
}

._nowrap {
	white-space: pre !important;
	word-wrap: normal !important; // https://codeday.me/jp/qa/20190424/690106.html
	overflow: hidden;
	text-overflow: ellipsis;
}

._ghost {
	@extend ._noSelect;
	pointer-events: none;
}

._modalBg {
	position: fixed;
	top: 0;
	left: 0;
	width: 100%;
	height: 100%;
	background: var(--modalBg);
	-webkit-backdrop-filter: var(--modalBgFilter);
	backdrop-filter: var(--modalBgFilter);
}

._shadow {
	box-shadow: 0px 4px 32px var(--shadow) !important;
}

._button {
	@extend ._noSelect;
	appearance: none;
	display: inline-block;
	padding: 0;
	margin: 0; // for Safari
	background: none;
	border: none;
	cursor: pointer;
	color: inherit;
	touch-action: manipulation;
	tap-highlight-color: transparent;
	-webkit-tap-highlight-color: transparent;
	font-size: 1em;
	font-family: inherit;
	line-height: inherit;
	max-width: 100%;

	&:disabled {
		opacity: 0.5;
		cursor: default;
	}
}

._buttonPrimary {
	@extend ._button;
	color: var(--fgOnAccent);
	background: var(--accent);

	&:not(:disabled):hover {
		background: hsl(from var(--accent) h s calc(l + 5));
	}

	&:not(:disabled):active {
		background: hsl(from var(--accent) h s calc(l - 5));
	}
}

._buttonGradate {
	@extend ._buttonPrimary;
	color: var(--fgOnAccent);
	background: linear-gradient(90deg, var(--buttonGradateA), var(--buttonGradateB));

	&:not(:disabled):hover {
		background: linear-gradient(90deg, hsl(from var(--accent) h s calc(l + 5)), hsl(from var(--accent) h s calc(l + 5)));
	}

	&:not(:disabled):active {
		background: linear-gradient(90deg, hsl(from var(--accent) h s calc(l + 5)), hsl(from var(--accent) h s calc(l + 5)));
	}
}

._help {
	color: var(--accent);
	cursor: help;
}

._textButton {
	@extend ._button;
	color: var(--accent);

	&:focus-visible {
		outline-offset: 2px;
	}

	&:not(:disabled):hover {
		text-decoration: underline;
	}
}

._panel {
	background: var(--panel);
	border-radius: var(--radius);
	overflow: clip;
}

._margin {
	margin: var(--margin) 0;
}

._gaps_m {
	display: flex;
	flex-direction: column;
	gap: 1.5em;
}

._gaps_s {
	display: flex;
	flex-direction: column;
	gap: 0.75em;
}

._gaps {
	display: flex;
	flex-direction: column;
	gap: var(--margin);
}

._buttons {
	display: flex;
	gap: 8px;
	flex-wrap: wrap;
}

._buttonsCenter {
	@extend ._buttons;

	justify-content: center;
}

._borderButton {
	@extend ._button;
	display: block;
	width: 100%;
	padding: 10px;
	box-sizing: border-box;
	text-align: center;
	border: solid 0.5px var(--divider);
	border-radius: var(--radius);

	&:active {
		border-color: var(--accent);
	}
}

._popup {
	background: var(--popup);
	border-radius: var(--radius);
	contain: content;
}

._acrylic {
	background: var(--acrylicPanel);
	-webkit-backdrop-filter: var(--blur, blur(15px));
	backdrop-filter: var(--blur, blur(15px));
}

._formLinksGrid {
	display: grid;
	grid-template-columns: repeat(auto-fill, minmax(200px, 1fr));
	grid-gap: 12px;
}

._beta {
	margin-left: 0.7em;
	font-size: 65%;
	padding: 2px 3px;
	color: var(--accent);
	border: solid 1px var(--accent);
	border-radius: 4px;
	vertical-align: top;
}

<<<<<<< HEAD
._tips {
	margin-left: 0.7em;
	font-size: 65%;
	padding: 2px 3px;
	color: var(--accent);
	border: solid 1px var(--accent);
=======
._modified {
	margin-left: 0.7em;
	font-size: 65%;
	padding: 2px 3px;
	color: var(--warn);
	border: solid 1px var(--warn);
>>>>>>> 781e64aa
	border-radius: 4px;
	vertical-align: top;
}

._table {
	> ._row {
		display: flex;

		&:not(:last-child) {
			margin-bottom: 16px;

			@media (max-width: 500px) {
				margin-bottom: 8px;
			}
		}

		> ._cell {
			flex: 1;

			> ._label {
				font-size: 80%;
				opacity: 0.7;

				> ._icon {
					margin-right: 4px;
					display: none;
				}
			}
		}
	}
}

._fullinfo {
	padding: 64px 32px;
	text-align: center;

	> img {
		vertical-align: bottom;
		height: 128px;
		margin-bottom: 16px;
		border-radius: 16px;
	}
}

._link {
	color: var(--link);
}

._caption {
	font-size: 0.8em;
	opacity: 0.7;
}

._monospace {
	font-family: Fira code, Fira Mono, Consolas, Menlo, Courier, monospace !important;
}

._zoom {
	transition-duration: 0.5s, 0.5s;
	transition-property: opacity, transform;
	transition-timing-function: cubic-bezier(0,.5,.5,1);
}

._woodenFrame {
	padding: 7px;
	background: #8C4F26;
	box-shadow: 0 6px 16px #0007, 0 0 1px 1px #693410, inset 0 0 2px 1px #ce8a5c;
	border-radius: 10px;

	--bg: #F1E8DC;
	--fg: #693410;
}

html[data-color-scheme=dark] ._woodenFrame {
	--bg: #1d0c02;
	--fg: #F1E8DC;
	--panel: #192320;
}

._woodenFrameH {
	display: flex;
	gap: 6px;
}

._woodenFrameInner {
	padding: 8px;
	margin-top: 8px;
	background: var(--bg);
	box-shadow: 0 0 2px 1px #ce8a5c, inset 0 0 1px 1px #693410;
	border-radius: 6px;
	color: var(--fg);

	&:first-child {
		margin-top: 0;
	}
}

._transition_zoom-enter-active, ._transition_zoom-leave-active {
	transition: opacity 0.5s, transform 0.5s !important;
}
._transition_zoom-enter-from, ._transition_zoom-leave-to {
	opacity: 0;
	transform: scale(0.9);
}

@keyframes global-blink {
	0% { opacity: 1; transform: scale(1); }
	30% { opacity: 1; transform: scale(1); }
	90% { opacity: 0; transform: scale(0.5); }
}

@keyframes global-tada {
	from {
		transform: scale3d(1, 1, 1);
	}

	10%,
	20% {
		transform: scale3d(0.9, 0.9, 0.9) rotate3d(0, 0, 1, -3deg);
	}

	30%,
	50%,
	70%,
	90% {
		transform: scale3d(1.1, 1.1, 1.1) rotate3d(0, 0, 1, 3deg);
	}

	40%,
	60%,
	80% {
		transform: scale3d(1.1, 1.1, 1.1) rotate3d(0, 0, 1, -3deg);
	}

	to {
		transform: scale3d(1, 1, 1);
	}
}

._anime_bounce {
	will-change: transform;
  animation: global-bounce ease 0.7s;
  animation-iteration-count: 1;
  transform-origin: 50% 50%;
}
._anime_bounce_ready {
	will-change: transform;
	transform:  scaleX(0.90) scaleY(0.90) ;
}
._anime_bounce_standBy {
	transition: transform 0.1s ease;
}

@keyframes global-bounce {
  0% {
    transform:  scaleX(0.90) scaleY(0.90) ;
  }
  19% {
    transform:  scaleX(1.10) scaleY(1.10) ;
  }
  48% {
    transform:  scaleX(0.95) scaleY(0.95) ;
  }
  100% {
    transform:  scaleX(1.00) scaleY(1.00) ;
  }
}

// MFM -----------------------------

._mfm_blur_ {
	filter: blur(6px);
	transition: filter 0.3s;

	&:hover {
		filter: blur(0px);
	}
}

.mfm-x2 {
	--mfm-zoom-size: 200%;
}

.mfm-x3 {
	--mfm-zoom-size: 400%;
}

.mfm-x4 {
	--mfm-zoom-size: 600%;
}

.mfm-x2, .mfm-x3, .mfm-x4 {
	font-size: var(--mfm-zoom-size);

	.mfm-x2, .mfm-x3, .mfm-x4 {
		/* only half effective */
		font-size: calc(var(--mfm-zoom-size) / 2 + 50%);

		.mfm-x2, .mfm-x3, .mfm-x4 {
			/* disabled */
			font-size: 100%;
		}
	}
}

._mfm_rainbow_fallback_ {
	background-image: linear-gradient(to right, rgb(255, 0, 0) 0%, rgb(255, 165, 0) 17%, rgb(255, 255, 0) 33%, rgb(0, 255, 0) 50%, rgb(0, 255, 255) 67%, rgb(0, 0, 255) 83%, rgb(255, 0, 255) 100%);
	-webkit-background-clip: text;
	background-clip: text;
	color: transparent;
}

@keyframes mfm-spin {
	0% { transform: rotate(0deg); }
	100% { transform: rotate(360deg); }
}

@keyframes mfm-spinX {
	0% { transform: perspective(128px) rotateX(0deg); }
	100% { transform: perspective(128px) rotateX(360deg); }
}

@keyframes mfm-spinY {
	0% { transform: perspective(128px) rotateY(0deg); }
	100% { transform: perspective(128px) rotateY(360deg); }
}

@keyframes mfm-jump {
	0% { transform: translateY(0); }
	25% { transform: translateY(-16px); }
	50% { transform: translateY(0); }
	75% { transform: translateY(-8px); }
	100% { transform: translateY(0); }
}

@keyframes mfm-bounce {
	0% { transform: translateY(0) scale(1, 1); }
	25% { transform: translateY(-16px) scale(1, 1); }
	50% { transform: translateY(0) scale(1, 1); }
	75% { transform: translateY(0) scale(1.5, 0.75); }
	100% { transform: translateY(0) scale(1, 1); }
}

// const val = () => `translate(${Math.floor(Math.random() * 20) - 10}px, ${Math.floor(Math.random() * 20) - 10}px)`;
// let css = '';
// for (let i = 0; i <= 100; i += 5) { css += `${i}% { transform: ${val()} }\n`; }
@keyframes mfm-twitch {
	0% { transform: translate(7px, -2px) }
	5% { transform: translate(-3px, 1px) }
	10% { transform: translate(-7px, -1px) }
	15% { transform: translate(0px, -1px) }
	20% { transform: translate(-8px, 6px) }
	25% { transform: translate(-4px, -3px) }
	30% { transform: translate(-4px, -6px) }
	35% { transform: translate(-8px, -8px) }
	40% { transform: translate(4px, 6px) }
	45% { transform: translate(-3px, 1px) }
	50% { transform: translate(2px, -10px) }
	55% { transform: translate(-7px, 0px) }
	60% { transform: translate(-2px, 4px) }
	65% { transform: translate(3px, -8px) }
	70% { transform: translate(6px, 7px) }
	75% { transform: translate(-7px, -2px) }
	80% { transform: translate(-7px, -8px) }
	85% { transform: translate(9px, 3px) }
	90% { transform: translate(-3px, -2px) }
	95% { transform: translate(-10px, 2px) }
	100% { transform: translate(-2px, -6px) }
}

// const val = () => `translate(${Math.floor(Math.random() * 6) - 3}px, ${Math.floor(Math.random() * 6) - 3}px) rotate(${Math.floor(Math.random() * 24) - 12}deg)`;
// let css = '';
// for (let i = 0; i <= 100; i += 5) { css += `${i}% { transform: ${val()} }\n`; }
@keyframes mfm-shake {
	0% { transform: translate(-3px, -1px) rotate(-8deg) }
	5% { transform: translate(0px, -1px) rotate(-10deg) }
	10% { transform: translate(1px, -3px) rotate(0deg) }
	15% { transform: translate(1px, 1px) rotate(11deg) }
	20% { transform: translate(-2px, 1px) rotate(1deg) }
	25% { transform: translate(-1px, -2px) rotate(-2deg) }
	30% { transform: translate(-1px, 2px) rotate(-3deg) }
	35% { transform: translate(2px, 1px) rotate(6deg) }
	40% { transform: translate(-2px, -3px) rotate(-9deg) }
	45% { transform: translate(0px, -1px) rotate(-12deg) }
	50% { transform: translate(1px, 2px) rotate(10deg) }
	55% { transform: translate(0px, -3px) rotate(8deg) }
	60% { transform: translate(1px, -1px) rotate(8deg) }
	65% { transform: translate(0px, -1px) rotate(-7deg) }
	70% { transform: translate(-1px, -3px) rotate(6deg) }
	75% { transform: translate(0px, -2px) rotate(4deg) }
	80% { transform: translate(-2px, -1px) rotate(3deg) }
	85% { transform: translate(1px, -3px) rotate(-10deg) }
	90% { transform: translate(1px, 0px) rotate(3deg) }
	95% { transform: translate(-2px, 0px) rotate(-3deg) }
	100% { transform: translate(2px, 1px) rotate(2deg) }
}

@keyframes mfm-rubberBand {
	from { transform: scale3d(1, 1, 1); }
	30% { transform: scale3d(1.25, 0.75, 1); }
	40% { transform: scale3d(0.75, 1.25, 1); }
	50% { transform: scale3d(1.15, 0.85, 1); }
	65% { transform: scale3d(0.95, 1.05, 1); }
	75% { transform: scale3d(1.05, 0.95, 1); }
	to { transform: scale3d(1, 1, 1); }
}

@keyframes mfm-rainbow {
	0% { filter: hue-rotate(0deg) contrast(150%) saturate(150%); }
	100% { filter: hue-rotate(360deg) contrast(150%) saturate(150%); }
}<|MERGE_RESOLUTION|>--- conflicted
+++ resolved
@@ -371,21 +371,22 @@
 	vertical-align: top;
 }
 
-<<<<<<< HEAD
+._modified {
+	margin-left: 0.7em;
+	font-size: 65%;
+	padding: 2px 3px;
+	color: var(--warn);
+	border: solid 1px var(--warn);
+	border-radius: 4px;
+	vertical-align: top;
+}
+
 ._tips {
 	margin-left: 0.7em;
 	font-size: 65%;
 	padding: 2px 3px;
 	color: var(--accent);
 	border: solid 1px var(--accent);
-=======
-._modified {
-	margin-left: 0.7em;
-	font-size: 65%;
-	padding: 2px 3px;
-	color: var(--warn);
-	border: solid 1px var(--warn);
->>>>>>> 781e64aa
 	border-radius: 4px;
 	vertical-align: top;
 }
