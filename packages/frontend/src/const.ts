/*
 * SPDX-FileCopyrightText: syuilo and misskey-project
 * SPDX-License-Identifier: AGPL-3.0-only
 */

// ブラウザで直接表示することを許可するファイルの種類のリスト
// ここに含まれないものは application/octet-stream としてレスポンスされる
// SVGはXSSを生むので許可しない
export const FILE_TYPE_BROWSERSAFE = [
	// Images
	'image/png',
	'image/gif',
	'image/jpeg',
	'image/webp',
	'image/avif',
	'image/apng',
	'image/bmp',
	'image/tiff',
	'image/x-icon',

	// OggS
	'audio/opus',
	'video/ogg',
	'audio/ogg',
	'application/ogg',

	// ISO/IEC base media file format
	'video/quicktime',
	'video/mp4',
	'audio/mp4',
	'video/x-m4v',
	'audio/x-m4a',
	'video/3gpp',
	'video/3gpp2',

	'video/mpeg',
	'audio/mpeg',

	'video/webm',
	'audio/webm',

	'audio/aac',

	// see https://github.com/misskey-dev/misskey/pull/10686
	'audio/flac',
	'audio/wav',
	// backward compatibility
	'audio/x-flac',
	'audio/vnd.wave',
];
/*
https://github.com/sindresorhus/file-type/blob/main/supported.js
https://github.com/sindresorhus/file-type/blob/main/core.js
https://developer.mozilla.org/en-US/docs/Web/Media/Formats/Containers
*/

export const notificationTypes = [
	'note',
	'follow',
	'mention',
	'reply',
	'renote',
	'quote',
	'reaction',
	'pollEnded',
	'receiveFollowRequest',
	'followRequestAccepted',
	'roleAssigned',
	'achievementEarned',
	'app',
] as const;
export const obsoleteNotificationTypes = ['pollVote', 'groupInvited'] as const;

export const ROLE_POLICIES = [
	'gtlAvailable',
	'ltlAvailable',
	'canPostNote',
	'noteLengthLimit',
	'canPublicNote',
<<<<<<< HEAD
	'canReply',
	'canQuote',
	'canDirectMessage',
=======
	'mentionLimit',
>>>>>>> 78ff90f2
	'canInvite',
	'inviteLimit',
	'inviteLimitCycle',
	'inviteExpirationTime',
	'canManageCustomEmojis',
	'canManageAvatarDecorations',
	'canSearchNotes',
	'canUseTranslator',
	'canHideAds',
	'driveCapacityMb',
	'alwaysMarkNsfw',
	'pinLimit',
	'antennaLimit',
	'wordMuteLimit',
	'webhookLimit',
	'clipLimit',
	'noteEachClipsLimit',
	'userListLimit',
	'userEachUserListsLimit',
	'rateLimitFactor',
	'avatarDecorationLimit',
] as const;

// なんか動かない
//export const CURRENT_STICKY_TOP = Symbol('CURRENT_STICKY_TOP');
//export const CURRENT_STICKY_BOTTOM = Symbol('CURRENT_STICKY_BOTTOM');
export const CURRENT_STICKY_TOP = 'CURRENT_STICKY_TOP';
export const CURRENT_STICKY_BOTTOM = 'CURRENT_STICKY_BOTTOM';

export const DEFAULT_SERVER_ERROR_IMAGE_URL = 'https://xn--931a.moe/assets/error.jpg';
export const DEFAULT_NOT_FOUND_IMAGE_URL = 'https://xn--931a.moe/assets/not-found.jpg';
export const DEFAULT_INFO_IMAGE_URL = 'https://xn--931a.moe/assets/info.jpg';

export const MFM_TAGS = ['tada', 'jelly', 'twitch', 'shake', 'spin', 'jump', 'bounce', 'flip', 'x2', 'x3', 'x4', 'scale', 'position', 'fg', 'bg', 'border', 'font', 'blur', 'rainbow', 'sparkle', 'rotate', 'ruby', 'unixtime'];
export const MFM_PARAMS: Record<typeof MFM_TAGS[number], string[]> = {
	tada: ['speed=', 'delay='],
	jelly: ['speed=', 'delay='],
	twitch: ['speed=', 'delay='],
	shake: ['speed=', 'delay='],
	spin: ['speed=', 'delay=', 'left', 'alternate', 'x', 'y'],
	jump: ['speed=', 'delay='],
	bounce: ['speed=', 'delay='],
	flip: ['h', 'v'],
	x2: [],
	x3: [],
	x4: [],
	scale: ['x=', 'y='],
	position: ['x=', 'y='],
	fg: ['color='],
	bg: ['color='],
	border: ['width=', 'style=', 'color=', 'radius=', 'noclip'],
	font: ['serif', 'monospace', 'cursive', 'fantasy', 'emoji', 'math'],
	blur: [],
	rainbow: ['speed=', 'delay='],
	rotate: ['deg='],
	ruby: [],
	unixtime: [],
};<|MERGE_RESOLUTION|>--- conflicted
+++ resolved
@@ -77,13 +77,10 @@
 	'canPostNote',
 	'noteLengthLimit',
 	'canPublicNote',
-<<<<<<< HEAD
 	'canReply',
 	'canQuote',
 	'canDirectMessage',
-=======
 	'mentionLimit',
->>>>>>> 78ff90f2
 	'canInvite',
 	'inviteLimit',
 	'inviteLimitCycle',
