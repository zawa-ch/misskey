<!--
SPDX-FileCopyrightText: syuilo and misskey-project
SPDX-License-Identifier: AGPL-3.0-only
-->

<template>
<div>
	<MkStickyContainer>
		<template #header><XHeader :tabs="headerTabs"/></template>
		<MkSpacer :contentMax="700" :marginMin="16" :marginMax="32">
			<FormSuspense :p="init">
				<div class="_gaps_m">
					<MkSwitch v-model="enableRegistration" @change="onChange_enableRegistration">
						<template #label>{{ i18n.ts.enableRegistration }}</template>
					</MkSwitch>

					<MkSwitch v-model="emailRequiredForSignup" @change="onChange_emailRequiredForSignup">
						<template #label>{{ i18n.ts.emailRequiredForSignup }}</template>
					</MkSwitch>

					<FormLink to="/admin/server-rules">{{ i18n.ts.serverRules }}</FormLink>

					<MkFolder>
						<template #icon><i class="ti ti-lock-star"></i></template>
						<template #label>{{ i18n.ts.preservedUsernames }}</template>

						<div class="_gaps">
							<MkTextarea v-model="preservedUsernames">
								<template #caption>{{ i18n.ts.preservedUsernamesDescription }}</template>
							</MkTextarea>
							<MkButton primary @click="save_preservedUsernames">{{ i18n.ts.save }}</MkButton>
						</div>
					</MkFolder>

					<MkFolder>
						<template #icon><i class="ti ti-message-exclamation"></i></template>
						<template #label>{{ i18n.ts.sensitiveWords }}</template>

						<div class="_gaps">
							<MkTextarea v-model="sensitiveWords">
								<template #caption>{{ i18n.ts.sensitiveWordsDescription }}<br>{{ i18n.ts.sensitiveWordsDescription2 }}</template>
							</MkTextarea>
							<MkButton primary @click="save_sensitiveWords">{{ i18n.ts.save }}</MkButton>
						</div>
					</MkFolder>

					<MkFolder>
						<template #icon><i class="ti ti-message-x"></i></template>
						<template #label>{{ i18n.ts.prohibitedWords }}</template>

						<div class="_gaps">
							<MkTextarea v-model="prohibitedWords">
								<template #caption>{{ i18n.ts.prohibitedWordsDescription }}<br>{{ i18n.ts.prohibitedWordsDescription2 }}</template>
							</MkTextarea>
							<MkButton primary @click="save_prohibitedWords">{{ i18n.ts.save }}</MkButton>
						</div>
					</MkFolder>

					<MkFolder>
						<template #icon><i class="ti ti-eye-off"></i></template>
						<template #label>{{ i18n.ts.hiddenTags }}</template>
<<<<<<< HEAD
						<template #caption>{{ i18n.ts.hiddenTagsDescription }}</template>
					</MkTextarea>

					<MkFolder>
						<template #label>{{ i18n.ts._prohibitedNote.title }}</template>
						<div :class="$style.caption">{{ i18n.ts._prohibitedNote.description }}</div>
						<ProhibitedNoteFormula v-model="prohibitedNotePattern"></ProhibitedNoteFormula>
=======

						<div class="_gaps">
							<MkTextarea v-model="hiddenTags">
								<template #caption>{{ i18n.ts.hiddenTagsDescription }}</template>
							</MkTextarea>
							<MkButton primary @click="save_hiddenTags">{{ i18n.ts.save }}</MkButton>
						</div>
					</MkFolder>

					<MkFolder>
						<template #icon><i class="ti ti-eye-off"></i></template>
						<template #label>{{ i18n.ts.silencedInstances }}</template>

						<div class="_gaps">
							<MkTextarea v-model="silencedHosts">
								<template #caption>{{ i18n.ts.silencedInstancesDescription }}</template>
							</MkTextarea>
							<MkButton primary @click="save_silencedHosts">{{ i18n.ts.save }}</MkButton>
						</div>
					</MkFolder>

					<MkFolder>
						<template #icon><i class="ti ti-eye-off"></i></template>
						<template #label>{{ i18n.ts.mediaSilencedInstances }}</template>

						<div class="_gaps">
							<MkTextarea v-model="mediaSilencedHosts">
								<template #caption>{{ i18n.ts.mediaSilencedInstancesDescription }}</template>
							</MkTextarea>
							<MkButton primary @click="save_mediaSilencedHosts">{{ i18n.ts.save }}</MkButton>
						</div>
					</MkFolder>

					<MkFolder>
						<template #icon><i class="ti ti-ban"></i></template>
						<template #label>{{ i18n.ts.blockedInstances }}</template>

						<div class="_gaps">
							<MkTextarea v-model="blockedHosts">
								<template #caption>{{ i18n.ts.blockedInstancesDescription }}</template>
							</MkTextarea>
							<MkButton primary @click="save_blockedHosts">{{ i18n.ts.save }}</MkButton>
						</div>
>>>>>>> 781e64aa
					</MkFolder>
				</div>
			</FormSuspense>
		</MkSpacer>
	</MkStickyContainer>
</div>
</template>

<script lang="ts" setup>
import { ref, computed } from 'vue';
import XHeader from './_header_.vue';
import ProhibitedNoteFormula from './ProhibitedNoteFormula.vue';
import MkSwitch from '@/components/MkSwitch.vue';
import MkInput from '@/components/MkInput.vue';
import MkTextarea from '@/components/MkTextarea.vue';
import FormSuspense from '@/components/form/suspense.vue';
import * as os from '@/os.js';
import { misskeyApi } from '@/scripts/misskey-api.js';
import { fetchInstance } from '@/instance.js';
import { i18n } from '@/i18n.js';
import { definePageMetadata } from '@/scripts/page-metadata.js';
import MkButton from '@/components/MkButton.vue';
import MkFolder from '@/components/MkFolder.vue';
import FormLink from '@/components/form/link.vue';
import MkFolder from '@/components/MkFolder.vue';

const enableRegistration = ref<boolean>(false);
const emailRequiredForSignup = ref<boolean>(false);
const sensitiveWords = ref<string>('');
const prohibitedWords = ref<string>('');
const hiddenTags = ref<string>('');
const preservedUsernames = ref<string>('');
<<<<<<< HEAD
const tosUrl = ref<string | null>(null);
const privacyPolicyUrl = ref<string | null>(null);
const prohibitedNotePattern = ref<any>(null);
const inquiryUrl = ref<string | null>(null);
=======
const blockedHosts = ref<string>('');
const silencedHosts = ref<string>('');
const mediaSilencedHosts = ref<string>('');
>>>>>>> 781e64aa

async function init() {
	const meta = await misskeyApi('admin/meta');
	enableRegistration.value = !meta.disableRegistration;
	emailRequiredForSignup.value = meta.emailRequiredForSignup;
	sensitiveWords.value = meta.sensitiveWords.join('\n');
	prohibitedWords.value = meta.prohibitedWords.join('\n');
	hiddenTags.value = meta.hiddenTags.join('\n');
	preservedUsernames.value = meta.preservedUsernames.join('\n');
<<<<<<< HEAD
	tosUrl.value = meta.tosUrl;
	privacyPolicyUrl.value = meta.privacyPolicyUrl;
	prohibitedNotePattern.value = meta.prohibitedNotePattern;
	inquiryUrl.value = meta.inquiryUrl;
=======
	blockedHosts.value = meta.blockedHosts.join('\n');
	silencedHosts.value = meta.silencedHosts.join('\n');
	mediaSilencedHosts.value = meta.mediaSilencedHosts.join('\n');
}

function onChange_enableRegistration(value: boolean) {
	os.apiWithDialog('admin/update-meta', {
		disableRegistration: !value,
	}).then(() => {
		fetchInstance(true);
	});
}

function onChange_emailRequiredForSignup(value: boolean) {
	os.apiWithDialog('admin/update-meta', {
		emailRequiredForSignup: value,
	}).then(() => {
		fetchInstance(true);
	});
>>>>>>> 781e64aa
}

function save_preservedUsernames() {
	os.apiWithDialog('admin/update-meta', {
		preservedUsernames: preservedUsernames.value.split('\n'),
	}).then(() => {
		fetchInstance(true);
	});
}

function save_sensitiveWords() {
	os.apiWithDialog('admin/update-meta', {
		sensitiveWords: sensitiveWords.value.split('\n'),
	}).then(() => {
		fetchInstance(true);
	});
}

function save_prohibitedWords() {
	os.apiWithDialog('admin/update-meta', {
		prohibitedWords: prohibitedWords.value.split('\n'),
	}).then(() => {
		fetchInstance(true);
	});
}

function save_hiddenTags() {
	os.apiWithDialog('admin/update-meta', {
		hiddenTags: hiddenTags.value.split('\n'),
<<<<<<< HEAD
		preservedUsernames: preservedUsernames.value.split('\n'),
		prohibitedNotePattern: prohibitedNotePattern.value,
=======
	}).then(() => {
		fetchInstance(true);
	});
}

function save_blockedHosts() {
	os.apiWithDialog('admin/update-meta', {
		blockedHosts: blockedHosts.value.split('\n') || [],
	}).then(() => {
		fetchInstance(true);
	});
}

function save_silencedHosts() {
	os.apiWithDialog('admin/update-meta', {
		silencedHosts: silencedHosts.value.split('\n') || [],
	}).then(() => {
		fetchInstance(true);
	});
}

function save_mediaSilencedHosts() {
	os.apiWithDialog('admin/update-meta', {
		mediaSilencedHosts: mediaSilencedHosts.value.split('\n') || [],
>>>>>>> 781e64aa
	}).then(() => {
		fetchInstance(true);
	});
}

const headerTabs = computed(() => []);

definePageMetadata(() => ({
	title: i18n.ts.moderation,
	icon: 'ti ti-shield',
}));
<<<<<<< HEAD
</script>

<style lang="scss" module>
.caption {
	font-size: 0.85em;
	padding: 0 0 8px 0;
	color: var(--fgTransparentWeak);

	&:empty {
		display: none;
	}
}
.footer {
	-webkit-backdrop-filter: var(--blur, blur(15px));
	backdrop-filter: var(--blur, blur(15px));
}
</style>
=======
</script>
>>>>>>> 781e64aa
<|MERGE_RESOLUTION|>--- conflicted
+++ resolved
@@ -59,22 +59,19 @@
 					<MkFolder>
 						<template #icon><i class="ti ti-eye-off"></i></template>
 						<template #label>{{ i18n.ts.hiddenTags }}</template>
-<<<<<<< HEAD
-						<template #caption>{{ i18n.ts.hiddenTagsDescription }}</template>
-					</MkTextarea>
+
+						<div class="_gaps">
+							<MkTextarea v-model="hiddenTags">
+								<template #caption>{{ i18n.ts.hiddenTagsDescription }}</template>
+							</MkTextarea>
+							<MkButton primary @click="save_hiddenTags">{{ i18n.ts.save }}</MkButton>
+						</div>
+					</MkFolder>
 
 					<MkFolder>
 						<template #label>{{ i18n.ts._prohibitedNote.title }}</template>
 						<div :class="$style.caption">{{ i18n.ts._prohibitedNote.description }}</div>
 						<ProhibitedNoteFormula v-model="prohibitedNotePattern"></ProhibitedNoteFormula>
-=======
-
-						<div class="_gaps">
-							<MkTextarea v-model="hiddenTags">
-								<template #caption>{{ i18n.ts.hiddenTagsDescription }}</template>
-							</MkTextarea>
-							<MkButton primary @click="save_hiddenTags">{{ i18n.ts.save }}</MkButton>
-						</div>
 					</MkFolder>
 
 					<MkFolder>
@@ -111,7 +108,6 @@
 							</MkTextarea>
 							<MkButton primary @click="save_blockedHosts">{{ i18n.ts.save }}</MkButton>
 						</div>
->>>>>>> 781e64aa
 					</MkFolder>
 				</div>
 			</FormSuspense>
@@ -136,7 +132,6 @@
 import MkButton from '@/components/MkButton.vue';
 import MkFolder from '@/components/MkFolder.vue';
 import FormLink from '@/components/form/link.vue';
-import MkFolder from '@/components/MkFolder.vue';
 
 const enableRegistration = ref<boolean>(false);
 const emailRequiredForSignup = ref<boolean>(false);
@@ -144,16 +139,10 @@
 const prohibitedWords = ref<string>('');
 const hiddenTags = ref<string>('');
 const preservedUsernames = ref<string>('');
-<<<<<<< HEAD
-const tosUrl = ref<string | null>(null);
-const privacyPolicyUrl = ref<string | null>(null);
 const prohibitedNotePattern = ref<any>(null);
-const inquiryUrl = ref<string | null>(null);
-=======
 const blockedHosts = ref<string>('');
 const silencedHosts = ref<string>('');
 const mediaSilencedHosts = ref<string>('');
->>>>>>> 781e64aa
 
 async function init() {
 	const meta = await misskeyApi('admin/meta');
@@ -163,12 +152,7 @@
 	prohibitedWords.value = meta.prohibitedWords.join('\n');
 	hiddenTags.value = meta.hiddenTags.join('\n');
 	preservedUsernames.value = meta.preservedUsernames.join('\n');
-<<<<<<< HEAD
-	tosUrl.value = meta.tosUrl;
-	privacyPolicyUrl.value = meta.privacyPolicyUrl;
 	prohibitedNotePattern.value = meta.prohibitedNotePattern;
-	inquiryUrl.value = meta.inquiryUrl;
-=======
 	blockedHosts.value = meta.blockedHosts.join('\n');
 	silencedHosts.value = meta.silencedHosts.join('\n');
 	mediaSilencedHosts.value = meta.mediaSilencedHosts.join('\n');
@@ -188,7 +172,6 @@
 	}).then(() => {
 		fetchInstance(true);
 	});
->>>>>>> 781e64aa
 }
 
 function save_preservedUsernames() {
@@ -218,10 +201,6 @@
 function save_hiddenTags() {
 	os.apiWithDialog('admin/update-meta', {
 		hiddenTags: hiddenTags.value.split('\n'),
-<<<<<<< HEAD
-		preservedUsernames: preservedUsernames.value.split('\n'),
-		prohibitedNotePattern: prohibitedNotePattern.value,
-=======
 	}).then(() => {
 		fetchInstance(true);
 	});
@@ -246,7 +225,6 @@
 function save_mediaSilencedHosts() {
 	os.apiWithDialog('admin/update-meta', {
 		mediaSilencedHosts: mediaSilencedHosts.value.split('\n') || [],
->>>>>>> 781e64aa
 	}).then(() => {
 		fetchInstance(true);
 	});
@@ -258,24 +236,4 @@
 	title: i18n.ts.moderation,
 	icon: 'ti ti-shield',
 }));
-<<<<<<< HEAD
-</script>
-
-<style lang="scss" module>
-.caption {
-	font-size: 0.85em;
-	padding: 0 0 8px 0;
-	color: var(--fgTransparentWeak);
-
-	&:empty {
-		display: none;
-	}
-}
-.footer {
-	-webkit-backdrop-filter: var(--blur, blur(15px));
-	backdrop-filter: var(--blur, blur(15px));
-}
-</style>
-=======
-</script>
->>>>>>> 781e64aa
+</script>