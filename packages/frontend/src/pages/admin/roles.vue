<!--
SPDX-FileCopyrightText: syuilo and misskey-project
SPDX-License-Identifier: AGPL-3.0-only
-->

<template>
<div>
	<MkStickyContainer>
		<template #header><XHeader :actions="headerActions" :tabs="headerTabs"/></template>
		<MkSpacer :contentMax="700">
			<div class="_gaps">
				<MkFolder>
					<template #label>{{ i18n.ts._role.baseRole }}</template>
					<div class="_gaps_s">
						<MkInput v-model="baseRoleQ" type="search">
							<template #prefix><i class="ti ti-search"></i></template>
						</MkInput>

						<MkFolder v-if="matchQuery([i18n.ts._role._options.rateLimitFactor, 'rateLimitFactor'])">
							<template #label>{{ i18n.ts._role._options.rateLimitFactor }}</template>
							<template #suffix>{{ Math.floor(policies.rateLimitFactor * 100) }}%</template>
							<MkRange :modelValue="policies.rateLimitFactor * 100" :min="30" :max="300" :step="10" :textConverter="(v) => `${v}%`" @update:modelValue="v => policies.rateLimitFactor = (v / 100)">
								<template #caption>{{ i18n.ts._role._options.descriptionOfRateLimitFactor }}</template>
							</MkRange>
						</MkFolder>

						<MkFolder v-if="matchQuery([i18n.ts._role._options.gtlAvailable, 'gtlAvailable'])">
							<template #label>{{ i18n.ts._role._options.gtlAvailable }}</template>
							<template #suffix>{{ policies.gtlAvailable ? i18n.ts.yes : i18n.ts.no }}</template>
							<MkSwitch v-model="policies.gtlAvailable">
								<template #label>{{ i18n.ts.enable }}</template>
							</MkSwitch>
						</MkFolder>

						<MkFolder v-if="matchQuery([i18n.ts._role._options.ltlAvailable, 'ltlAvailable'])">
							<template #label>{{ i18n.ts._role._options.ltlAvailable }}</template>
							<template #suffix>{{ policies.ltlAvailable ? i18n.ts.yes : i18n.ts.no }}</template>
							<MkSwitch v-model="policies.ltlAvailable">
								<template #label>{{ i18n.ts.enable }}</template>
							</MkSwitch>
						</MkFolder>

						<MkFolder v-if="matchQuery([i18n.ts._role._options.canPostNote, 'canPostNote'])">
							<template #label>{{ i18n.ts._role._options.canPostNote }}</template>
							<template #suffix>{{ policies.canPostNote ? i18n.ts.yes : i18n.ts.no }}</template>
							<MkSwitch v-model="policies.canPostNote">
								<template #label>{{ i18n.ts.enable }}</template>
							</MkSwitch>
						</MkFolder>

						<MkFolder v-if="matchQuery([i18n.ts._role._options.noteLengthLimit, 'noteLengthLimit'])">
							<template #label>{{ i18n.ts._role._options.noteLengthLimit }}</template>
							<template #suffix>{{ policies.noteLengthLimit }}</template>
							<MkInput v-model="policies.noteLengthLimit" type="number">
							</MkInput>
						</MkFolder>

						<MkFolder v-if="matchQuery([i18n.ts._role._options.canPublicNote, 'canPublicNote'])">
							<template #label>{{ i18n.ts._role._options.canPublicNote }}</template>
							<template #suffix>{{ policies.canPublicNote ? i18n.ts.yes : i18n.ts.no }}</template>
							<MkSwitch v-model="policies.canPublicNote">
								<template #label>{{ i18n.ts.enable }}</template>
							</MkSwitch>
						</MkFolder>

<<<<<<< HEAD
						<MkFolder v-if="matchQuery([i18n.ts._role._options.canReply, 'canReply'])">
							<template #label>{{ i18n.ts._role._options.canReply }}</template>
							<template #suffix>{{ policies.canReply ? i18n.ts.yes : i18n.ts.no }}</template>
							<MkSwitch v-model="policies.canReply">
								<template #label>{{ i18n.ts.enable }}</template>
							</MkSwitch>
						</MkFolder>

						<MkFolder v-if="matchQuery([i18n.ts._role._options.canQuote, 'canQuote'])">
							<template #label>{{ i18n.ts._role._options.canQuote }}</template>
							<template #suffix>{{ policies.canQuote ? i18n.ts.yes : i18n.ts.no }}</template>
							<MkSwitch v-model="policies.canQuote">
								<template #label>{{ i18n.ts.enable }}</template>
							</MkSwitch>
						</MkFolder>

						<MkFolder v-if="matchQuery([i18n.ts._role._options.canDirectMessage, 'canDirectMessage'])">
							<template #label>{{ i18n.ts._role._options.canDirectMessage }}</template>
							<template #suffix>{{ policies.canDirectMessage ? i18n.ts.yes : i18n.ts.no }}</template>
							<MkSwitch v-model="policies.canDirectMessage">
								<template #label>{{ i18n.ts.enable }}</template>
							</MkSwitch>
=======
						<MkFolder v-if="matchQuery([i18n.ts._role._options.mentionMax, 'mentionLimit'])">
							<template #label>{{ i18n.ts._role._options.mentionMax }}</template>
							<template #suffix>{{ policies.mentionLimit }}</template>
							<MkInput v-model="policies.mentionLimit" type="number">
							</MkInput>
>>>>>>> 78ff90f2
						</MkFolder>

						<MkFolder v-if="matchQuery([i18n.ts._role._options.canInvite, 'canInvite'])">
							<template #label>{{ i18n.ts._role._options.canInvite }}</template>
							<template #suffix>{{ policies.canInvite ? i18n.ts.yes : i18n.ts.no }}</template>
							<MkSwitch v-model="policies.canInvite">
								<template #label>{{ i18n.ts.enable }}</template>
							</MkSwitch>
						</MkFolder>

						<MkFolder v-if="matchQuery([i18n.ts._role._options.inviteLimit, 'inviteLimit'])">
							<template #label>{{ i18n.ts._role._options.inviteLimit }}</template>
							<template #suffix>{{ policies.inviteLimit }}</template>
							<MkInput v-model="policies.inviteLimit" type="number">
							</MkInput>
						</MkFolder>

						<MkFolder v-if="matchQuery([i18n.ts._role._options.inviteLimitCycle, 'inviteLimitCycle'])">
							<template #label>{{ i18n.ts._role._options.inviteLimitCycle }}</template>
							<template #suffix>{{ policies.inviteLimitCycle + i18n.ts._time.minute }}</template>
							<MkInput v-model="policies.inviteLimitCycle" type="number">
								<template #suffix>{{ i18n.ts._time.minute }}</template>
							</MkInput>
						</MkFolder>

						<MkFolder v-if="matchQuery([i18n.ts._role._options.inviteExpirationTime, 'inviteExpirationTime'])">
							<template #label>{{ i18n.ts._role._options.inviteExpirationTime }}</template>
							<template #suffix>{{ policies.inviteExpirationTime + i18n.ts._time.minute }}</template>
							<MkInput v-model="policies.inviteExpirationTime" type="number">
								<template #suffix>{{ i18n.ts._time.minute }}</template>
							</MkInput>
						</MkFolder>

						<MkFolder v-if="matchQuery([i18n.ts._role._options.canManageAvatarDecorations, 'canManageAvatarDecorations'])">
							<template #label>{{ i18n.ts._role._options.canManageAvatarDecorations }}</template>
							<template #suffix>{{ policies.canManageAvatarDecorations ? i18n.ts.yes : i18n.ts.no }}</template>
							<MkSwitch v-model="policies.canManageAvatarDecorations">
								<template #label>{{ i18n.ts.enable }}</template>
							</MkSwitch>
						</MkFolder>

						<MkFolder v-if="matchQuery([i18n.ts._role._options.canManageCustomEmojis, 'canManageCustomEmojis'])">
							<template #label>{{ i18n.ts._role._options.canManageCustomEmojis }}</template>
							<template #suffix>{{ policies.canManageCustomEmojis ? i18n.ts.yes : i18n.ts.no }}</template>
							<MkSwitch v-model="policies.canManageCustomEmojis">
								<template #label>{{ i18n.ts.enable }}</template>
							</MkSwitch>
						</MkFolder>

						<MkFolder v-if="matchQuery([i18n.ts._role._options.canSearchNotes, 'canSearchNotes'])">
							<template #label>{{ i18n.ts._role._options.canSearchNotes }}</template>
							<template #suffix>{{ policies.canSearchNotes ? i18n.ts.yes : i18n.ts.no }}</template>
							<MkSwitch v-model="policies.canSearchNotes">
								<template #label>{{ i18n.ts.enable }}</template>
							</MkSwitch>
						</MkFolder>

						<MkFolder v-if="matchQuery([i18n.ts._role._options.canUseTranslator, 'canSearchNotes'])">
							<template #label>{{ i18n.ts._role._options.canUseTranslator }}</template>
							<template #suffix>{{ policies.canUseTranslator ? i18n.ts.yes : i18n.ts.no }}</template>
							<MkSwitch v-model="policies.canUseTranslator">
								<template #label>{{ i18n.ts.enable }}</template>
							</MkSwitch>
						</MkFolder>

						<MkFolder v-if="matchQuery([i18n.ts._role._options.driveCapacity, 'driveCapacityMb'])">
							<template #label>{{ i18n.ts._role._options.driveCapacity }}</template>
							<template #suffix>{{ policies.driveCapacityMb }}MB</template>
							<MkInput v-model="policies.driveCapacityMb" type="number">
								<template #suffix>MB</template>
							</MkInput>
						</MkFolder>

						<MkFolder v-if="matchQuery([i18n.ts._role._options.alwaysMarkNsfw, 'alwaysMarkNsfw'])">
							<template #label>{{ i18n.ts._role._options.alwaysMarkNsfw }}</template>
							<template #suffix>{{ policies.alwaysMarkNsfw ? i18n.ts.yes : i18n.ts.no }}</template>
							<MkSwitch v-model="policies.alwaysMarkNsfw">
								<template #label>{{ i18n.ts.enable }}</template>
							</MkSwitch>
						</MkFolder>

						<MkFolder v-if="matchQuery([i18n.ts._role._options.pinMax, 'pinLimit'])">
							<template #label>{{ i18n.ts._role._options.pinMax }}</template>
							<template #suffix>{{ policies.pinLimit }}</template>
							<MkInput v-model="policies.pinLimit" type="number">
							</MkInput>
						</MkFolder>

						<MkFolder v-if="matchQuery([i18n.ts._role._options.antennaMax, 'antennaLimit'])">
							<template #label>{{ i18n.ts._role._options.antennaMax }}</template>
							<template #suffix>{{ policies.antennaLimit }}</template>
							<MkInput v-model="policies.antennaLimit" type="number">
							</MkInput>
						</MkFolder>

						<MkFolder v-if="matchQuery([i18n.ts._role._options.wordMuteMax, 'wordMuteLimit'])">
							<template #label>{{ i18n.ts._role._options.wordMuteMax }}</template>
							<template #suffix>{{ policies.wordMuteLimit }}</template>
							<MkInput v-model="policies.wordMuteLimit" type="number">
								<template #suffix>chars</template>
							</MkInput>
						</MkFolder>

						<MkFolder v-if="matchQuery([i18n.ts._role._options.webhookMax, 'webhookLimit'])">
							<template #label>{{ i18n.ts._role._options.webhookMax }}</template>
							<template #suffix>{{ policies.webhookLimit }}</template>
							<MkInput v-model="policies.webhookLimit" type="number">
							</MkInput>
						</MkFolder>

						<MkFolder v-if="matchQuery([i18n.ts._role._options.clipMax, 'clipLimit'])">
							<template #label>{{ i18n.ts._role._options.clipMax }}</template>
							<template #suffix>{{ policies.clipLimit }}</template>
							<MkInput v-model="policies.clipLimit" type="number">
							</MkInput>
						</MkFolder>

						<MkFolder v-if="matchQuery([i18n.ts._role._options.noteEachClipsMax, 'noteEachClipsLimit'])">
							<template #label>{{ i18n.ts._role._options.noteEachClipsMax }}</template>
							<template #suffix>{{ policies.noteEachClipsLimit }}</template>
							<MkInput v-model="policies.noteEachClipsLimit" type="number">
							</MkInput>
						</MkFolder>

						<MkFolder v-if="matchQuery([i18n.ts._role._options.userListMax, 'userListLimit'])">
							<template #label>{{ i18n.ts._role._options.userListMax }}</template>
							<template #suffix>{{ policies.userListLimit }}</template>
							<MkInput v-model="policies.userListLimit" type="number">
							</MkInput>
						</MkFolder>

						<MkFolder v-if="matchQuery([i18n.ts._role._options.userEachUserListsMax, 'userEachUserListsLimit'])">
							<template #label>{{ i18n.ts._role._options.userEachUserListsMax }}</template>
							<template #suffix>{{ policies.userEachUserListsLimit }}</template>
							<MkInput v-model="policies.userEachUserListsLimit" type="number">
							</MkInput>
						</MkFolder>

						<MkFolder v-if="matchQuery([i18n.ts._role._options.canHideAds, 'canHideAds'])">
							<template #label>{{ i18n.ts._role._options.canHideAds }}</template>
							<template #suffix>{{ policies.canHideAds ? i18n.ts.yes : i18n.ts.no }}</template>
							<MkSwitch v-model="policies.canHideAds">
								<template #label>{{ i18n.ts.enable }}</template>
							</MkSwitch>
						</MkFolder>

						<MkFolder v-if="matchQuery([i18n.ts._role._options.avatarDecorationLimit, 'avatarDecorationLimit'])">
							<template #label>{{ i18n.ts._role._options.avatarDecorationLimit }}</template>
							<template #suffix>{{ policies.avatarDecorationLimit }}</template>
							<MkInput v-model="policies.avatarDecorationLimit" type="number" :min="0">
							</MkInput>
						</MkFolder>

						<MkButton primary rounded @click="updateBaseRole">{{ i18n.ts.save }}</MkButton>
					</div>
				</MkFolder>
				<MkButton primary rounded @click="create"><i class="ti ti-plus"></i> {{ i18n.ts._role.new }}</MkButton>
				<div class="_gaps_s">
					<MkFoldableSection>
						<template #header>{{ i18n.ts._role.manualRoles }}</template>
						<div class="_gaps_s">
							<MkRolePreview v-for="role in roles.filter(x => x.target === 'manual')" :key="role.id" :role="role" :forModeration="true"/>
						</div>
					</MkFoldableSection>
					<MkFoldableSection>
						<template #header>{{ i18n.ts._role.conditionalRoles }}</template>
						<div class="_gaps_s">
							<MkRolePreview v-for="role in roles.filter(x => x.target === 'conditional')" :key="role.id" :role="role" :forModeration="true"/>
						</div>
					</MkFoldableSection>
				</div>
			</div>
		</MkSpacer>
	</MkStickyContainer>
</div>
</template>

<script lang="ts" setup>
import { computed, reactive, ref } from 'vue';
import XHeader from './_header_.vue';
import MkInput from '@/components/MkInput.vue';
import MkFolder from '@/components/MkFolder.vue';
import MkSwitch from '@/components/MkSwitch.vue';
import MkButton from '@/components/MkButton.vue';
import MkRange from '@/components/MkRange.vue';
import MkRolePreview from '@/components/MkRolePreview.vue';
import * as os from '@/os.js';
import { misskeyApi } from '@/scripts/misskey-api.js';
import { i18n } from '@/i18n.js';
import { definePageMetadata } from '@/scripts/page-metadata.js';
import { instance } from '@/instance.js';
import MkFoldableSection from '@/components/MkFoldableSection.vue';
import { ROLE_POLICIES } from '@/const.js';
import { useRouter } from '@/router/supplier.js';

const router = useRouter();
const baseRoleQ = ref('');

const roles = await misskeyApi('admin/roles/list');

const policies = reactive<Record<typeof ROLE_POLICIES[number], any>>({});
for (const ROLE_POLICY of ROLE_POLICIES) {
	policies[ROLE_POLICY] = instance.policies[ROLE_POLICY];
}

function matchQuery(keywords: string[]): boolean {
	if (baseRoleQ.value.trim().length === 0) return true;
	return keywords.some(keyword => keyword.toLowerCase().includes(baseRoleQ.value.toLowerCase()));
}

async function updateBaseRole() {
	await os.apiWithDialog('admin/roles/update-default-policies', {
		policies,
	});
}

function create() {
	router.push('/admin/roles/new');
}

const headerActions = computed(() => []);

const headerTabs = computed(() => []);

definePageMetadata(() => ({
	title: i18n.ts.roles,
	icon: 'ti ti-badges',
}));
</script>

<style lang="scss" module>

</style><|MERGE_RESOLUTION|>--- conflicted
+++ resolved
@@ -63,7 +63,6 @@
 							</MkSwitch>
 						</MkFolder>
 
-<<<<<<< HEAD
 						<MkFolder v-if="matchQuery([i18n.ts._role._options.canReply, 'canReply'])">
 							<template #label>{{ i18n.ts._role._options.canReply }}</template>
 							<template #suffix>{{ policies.canReply ? i18n.ts.yes : i18n.ts.no }}</template>
@@ -86,13 +85,13 @@
 							<MkSwitch v-model="policies.canDirectMessage">
 								<template #label>{{ i18n.ts.enable }}</template>
 							</MkSwitch>
-=======
+						</MkFolder>
+
 						<MkFolder v-if="matchQuery([i18n.ts._role._options.mentionMax, 'mentionLimit'])">
 							<template #label>{{ i18n.ts._role._options.mentionMax }}</template>
 							<template #suffix>{{ policies.mentionLimit }}</template>
 							<MkInput v-model="policies.mentionLimit" type="number">
 							</MkInput>
->>>>>>> 78ff90f2
 						</MkFolder>
 
 						<MkFolder v-if="matchQuery([i18n.ts._role._options.canInvite, 'canInvite'])">
