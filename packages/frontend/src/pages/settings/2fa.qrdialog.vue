--- conflicted
+++ resolved
@@ -110,14 +110,10 @@
 import MkFolder from '@/components/MkFolder.vue';
 import MkInfo from '@/components/MkInfo.vue';
 import { confetti } from '@/scripts/confetti.js';
-<<<<<<< HEAD
-import { $i } from '@/account.js';
+import { signinRequired } from '@/account.js';
 import { claimAchievement } from '@/scripts/achievements.js';
-=======
-import { signinRequired } from '@/account.js';
 
 const $i = signinRequired();
->>>>>>> 96c7c85a
 
 defineProps<{
 	twoFactorData: {
