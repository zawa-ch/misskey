--- conflicted
+++ resolved
@@ -83,12 +83,9 @@
 	'brainDiver',
 	'smashTestNotificationButton',
 	'tutorialCompleted',
-<<<<<<< HEAD
 	'mfaEnabled',
-=======
 	'bubbleGameExplodingHead',
 	'bubbleGameDoubleExplodingHead',
->>>>>>> 96c7c85a
 ] as const;
 
 export const ACHIEVEMENT_BADGES = {
@@ -472,11 +469,11 @@
 		bg: 'linear-gradient(0deg, rgb(220 223 225), rgb(172 192 207))',
 		frame: 'bronze',
 	},
-<<<<<<< HEAD
 	'mfaEnabled': {
 		img: '/fluent-emoji/1f6e1-fe0f.png',
 		bg: 'linear-gradient(0deg, rgb(144, 224, 255), rgb(255, 168, 252))',
-=======
+		frame: 'silver',
+	},
 	'bubbleGameExplodingHead': {
 		img: '/fluent-emoji/1f92f.png',
 		bg: 'linear-gradient(0deg, rgb(255 77 77), rgb(247 155 214))',
@@ -485,7 +482,6 @@
 	'bubbleGameDoubleExplodingHead': {
 		img: '/fluent-emoji/1f92f.png',
 		bg: 'linear-gradient(0deg, rgb(255 77 77), rgb(247 155 214))',
->>>>>>> 96c7c85a
 		frame: 'silver',
 	},
 /* @see <https://github.com/misskey-dev/misskey/pull/10365#discussion_r1155511107>
