<!--
SPDX-FileCopyrightText: syuilo and misskey-project
SPDX-License-Identifier: AGPL-3.0-only
-->

<template>
<div :class="[hide ? $style.hidden : $style.visible, (image.isSensitive && defaultStore.state.highlightSensitiveMedia) && $style.sensitive]" @click="onclick">
	<component
		:is="disableImageLink ? 'div' : 'a'"
		v-bind="disableImageLink ? {
			title: image.name,
			class: $style.imageContainer,
		} : {
			title: image.name,
			class: $style.imageContainer,
			href: image.url,
			style: 'cursor: zoom-in;'
		}"
	>
		<ImgWithBlurhash
			:hash="image.blurhash"
			:src="(defaultStore.state.dataSaver.media && hide) ? null : url"
			:forceBlurhash="hide"
			:cover="hide || cover"
			:alt="image.comment || image.name"
			:title="image.comment || image.name"
			:width="image.properties.width"
			:height="image.properties.height"
			:style="hide ? 'filter: brightness(0.7);' : null"
		/>
	</component>
	<template v-if="hide">
		<div :class="$style.hiddenText">
			<div :class="$style.hiddenTextWrapper">
				<b v-if="image.isSensitive" style="display: block;"><i class="ti ti-eye-exclamation"></i> {{ i18n.ts.sensitive }}{{ defaultStore.state.dataSaver.media ? ` (${i18n.ts.image}${image.size ? ' ' + bytes(image.size) : ''})` : '' }}</b>
				<b v-else style="display: block;"><i class="ti ti-photo"></i> {{ defaultStore.state.dataSaver.media && image.size ? bytes(image.size) : i18n.ts.image }}</b>
				<span v-if="controls" style="display: block;">{{ i18n.ts.clickToShow }}</span>
			</div>
		</div>
	</template>
	<template v-else-if="controls">
		<div :class="$style.indicators">
			<div v-if="['image/gif', 'image/apng'].includes(image.type)" :class="$style.indicator">GIF</div>
			<div v-if="image.comment" :class="$style.indicator">ALT</div>
			<div v-if="image.isSensitive" :class="$style.indicator" style="color: var(--warn);" :title="i18n.ts.sensitive"><i class="ti ti-eye-exclamation"></i></div>
		</div>
		<button :class="$style.menu" class="_button" @click.stop="showMenu"><i class="ti ti-dots" style="vertical-align: middle;"></i></button>
		<i class="ti ti-eye-off" :class="$style.hide" @click.stop="hide = true"></i>
	</template>
</div>
</template>

<script lang="ts" setup>
import { watch, ref, computed } from 'vue';
import * as Misskey from 'misskey-js';
import type { MenuItem } from '@/types/menu.js';
import { getStaticImageUrl } from '@/scripts/media-proxy.js';
import { copyToClipboard } from '@/scripts/copy-to-clipboard.js';
import bytes from '@/filters/bytes.js';
import ImgWithBlurhash from '@/components/MkImgWithBlurhash.vue';
import { defaultStore } from '@/store.js';
import { i18n } from '@/i18n.js';
import * as os from '@/os.js';
import { $i, iAmModerator } from '@/account.js';

const props = withDefaults(defineProps<{
	image: Misskey.entities.DriveFile;
	raw?: boolean;
	cover?: boolean;
	disableImageLink?: boolean;
	controls?: boolean;
}>(), {
	cover: false,
	disableImageLink: false,
	controls: true,
});

const hide = ref(true);

const url = computed(() => (props.raw || defaultStore.state.loadRawImages)
	? props.image.url
	: defaultStore.state.disableShowingAnimatedImages
		? getStaticImageUrl(props.image.url)
		: props.image.thumbnailUrl,
);

async function onclick(ev: MouseEvent) {
	if (!props.controls) {
		return;
	}

	if (hide.value) {
		ev.stopPropagation();
		if (props.image.isSensitive && defaultStore.state.confirmWhenRevealingSensitiveMedia) {
			const { canceled } = await os.confirm({
				type: 'question',
				text: i18n.ts.sensitiveMediaRevealConfirm,
			});
			if (canceled) return;
		}

		hide.value = false;
	}
}

// Plugin:register_note_view_interruptor を使って書き換えられる可能性があるためwatchする
watch(() => props.image, () => {
	hide.value = (defaultStore.state.nsfw === 'force' || defaultStore.state.dataSaver.media) ? true : (props.image.isSensitive && defaultStore.state.nsfw !== 'ignore');
}, {
	deep: true,
	immediate: true,
});

function showMenu(ev: MouseEvent) {
	const menuItems: MenuItem[] = [];

	menuItems.push({
		text: i18n.ts.hide,
		icon: 'ti ti-eye-off',
		action: () => {
			hide.value = true;
		},
<<<<<<< HEAD
	}, {
		text: i18n.ts.copyBlurhash,
		icon: 'ti ti-copy',
		action: () => {
			copyToClipboard(props.image.blurhash);
			os.success();
		},
	}, ...(iAmModerator ? [{
		text: i18n.ts.markAsSensitive,
		icon: 'ti ti-eye-exclamation',
		danger: true,
		action: () => {
			os.apiWithDialog('drive/files/update', { fileId: props.image.id, isSensitive: true });
		},
	}] : []), ...($i?.id === props.image.userId ? [{
		type: 'divider' as const,
	}, {
		type: 'link' as const,
		text: i18n.ts._fileViewer.title,
		icon: 'ti ti-info-circle',
		to: `/my/drive/file/${props.image.id}`,
	}] : [])], ev.currentTarget ?? ev.target);
=======
	});

	if (iAmModerator) {
		menuItems.push({
			text: i18n.ts.markAsSensitive,
			icon: 'ti ti-eye-exclamation',
			danger: true,
			action: () => {
				os.apiWithDialog('drive/files/update', { fileId: props.image.id, isSensitive: true });
			},
		});
	}

	if ($i?.id === props.image.userId) {
		menuItems.push({
			type: 'divider',
		}, {
			type: 'link',
			text: i18n.ts._fileViewer.title,
			icon: 'ti ti-info-circle',
			to: `/my/drive/file/${props.image.id}`,
		});
	}

	os.popupMenu(menuItems, ev.currentTarget ?? ev.target);
>>>>>>> 781e64aa
}

</script>

<style lang="scss" module>
.hidden {
	position: relative;
}

.sensitive {
	position: relative;

	&::after {
		content: "";
		position: absolute;
		top: 0;
		left: 0;
		width: 100%;
		height: 100%;
		pointer-events: none;
		border-radius: inherit;
		box-shadow: inset 0 0 0 4px var(--warn);
	}
}

.hiddenText {
	position: absolute;
	left: 0;
	top: 0;
	width: 100%;
	height: 100%;
	z-index: 1;
	display: flex;
	justify-content: center;
	align-items: center;
	cursor: pointer;
}

.hide {
	display: block;
	position: absolute;
	border-radius: 6px;
	background-color: var(--fg);
	color: var(--accentLighten);
	font-size: 12px;
	opacity: .5;
	padding: 5px 8px;
	text-align: center;
	cursor: pointer;
	top: 12px;
	right: 12px;
}

.hiddenTextWrapper {
	display: table-cell;
	text-align: center;
	font-size: 0.8em;
	color: #fff;
}

.visible {
	position: relative;
	//box-shadow: 0 0 0 1px var(--divider) inset;
	background: var(--bg);
	background-size: 16px 16px;
}

html[data-color-scheme=dark] .visible {
	--c: rgb(255 255 255 / 2%);
	background-image: linear-gradient(45deg, var(--c) 16.67%, var(--bg) 16.67%, var(--bg) 50%, var(--c) 50%, var(--c) 66.67%, var(--bg) 66.67%, var(--bg) 100%);
}

html[data-color-scheme=light] .visible {
	--c: rgb(0 0 0 / 2%);
	background-image: linear-gradient(45deg, var(--c) 16.67%, var(--bg) 16.67%, var(--bg) 50%, var(--c) 50%, var(--c) 66.67%, var(--bg) 66.67%, var(--bg) 100%);
}

.menu {
	display: block;
	position: absolute;
	border-radius: 999px;
	background-color: rgba(0, 0, 0, 0.3);
	-webkit-backdrop-filter: var(--blur, blur(15px));
	backdrop-filter: var(--blur, blur(15px));
	color: #fff;
	font-size: 0.8em;
	width: 28px;
	height: 28px;
	text-align: center;
	bottom: 10px;
	right: 10px;
}

.imageContainer {
	display: block;
	overflow: hidden;
	width: 100%;
	height: 100%;
	background-position: center;
	background-size: contain;
	background-repeat: no-repeat;
}

.indicators {
	display: inline-flex;
	position: absolute;
	top: 10px;
	left: 10px;
	pointer-events: none;
	opacity: .5;
	gap: 6px;
}

.indicator {
	/* Hardcode to black because either --bg or --fg makes it hard to read in dark/light mode */
	background-color: black;
	border-radius: 6px;
	color: var(--accentLighten);
	display: inline-block;
	font-weight: bold;
	font-size: 0.8em;
	padding: 2px 5px;
}
</style><|MERGE_RESOLUTION|>--- conflicted
+++ resolved
@@ -120,7 +120,6 @@
 		action: () => {
 			hide.value = true;
 		},
-<<<<<<< HEAD
 	}, {
 		text: i18n.ts.copyBlurhash,
 		icon: 'ti ti-copy',
@@ -128,22 +127,6 @@
 			copyToClipboard(props.image.blurhash);
 			os.success();
 		},
-	}, ...(iAmModerator ? [{
-		text: i18n.ts.markAsSensitive,
-		icon: 'ti ti-eye-exclamation',
-		danger: true,
-		action: () => {
-			os.apiWithDialog('drive/files/update', { fileId: props.image.id, isSensitive: true });
-		},
-	}] : []), ...($i?.id === props.image.userId ? [{
-		type: 'divider' as const,
-	}, {
-		type: 'link' as const,
-		text: i18n.ts._fileViewer.title,
-		icon: 'ti ti-info-circle',
-		to: `/my/drive/file/${props.image.id}`,
-	}] : [])], ev.currentTarget ?? ev.target);
-=======
 	});
 
 	if (iAmModerator) {
@@ -169,7 +152,6 @@
 	}
 
 	os.popupMenu(menuItems, ev.currentTarget ?? ev.target);
->>>>>>> 781e64aa
 }
 
 </script>
