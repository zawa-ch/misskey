{
	"type": "module",
	"name": "misskey-js",
<<<<<<< HEAD
	"version": "2024.9.0-geoplanetary.8",
=======
	"version": "2024.10.1",
>>>>>>> b99e13e6
	"description": "Misskey SDK for JavaScript",
	"license": "MIT",
	"main": "./built/index.js",
	"types": "./built/index.d.ts",
	"exports": {
		".": {
			"import": "./built/index.js",
			"types": "./built/index.d.ts"
		},
		"./*": {
			"import": "./built/*",
			"types": "./built/*"
		}
	},
	"scripts": {
		"build": "node ./build.js",
		"watch": "nodemon -w package.json -e json --exec \"node ./build.js --watch\"",
		"tsd": "tsd",
		"api": "pnpm api-extractor run --local --verbose",
		"api-prod": "pnpm api-extractor run --verbose",
		"eslint": "eslint './**/*.{js,jsx,ts,tsx}'",
		"typecheck": "tsc --noEmit",
		"lint": "pnpm typecheck && pnpm eslint",
		"jest": "jest --coverage --detectOpenHandles",
		"test": "pnpm jest && pnpm tsd",
		"update-autogen-code": "pnpm --filter misskey-js-type-generator generate && ncp generator/built/autogen src/autogen"
	},
	"repository": {
		"type": "git",
		"url": "https://github.com/misskey-dev/misskey.git",
		"directory": "packages/misskey-js"
	},
	"devDependencies": {
		"@microsoft/api-extractor": "7.47.9",
		"@swc/jest": "0.2.36",
		"@types/jest": "29.5.13",
		"@types/node": "20.14.12",
		"@typescript-eslint/eslint-plugin": "7.17.0",
		"@typescript-eslint/parser": "7.17.0",
		"jest": "29.7.0",
		"jest-fetch-mock": "3.0.3",
		"jest-websocket-mock": "2.5.0",
		"mock-socket": "9.3.1",
		"ncp": "2.0.0",
		"nodemon": "3.1.7",
		"execa": "9.4.0",
		"tsd": "0.31.2",
		"typescript": "5.6.2",
		"esbuild": "0.23.1",
		"glob": "11.0.0"
	},
	"files": [
		"built"
	],
	"dependencies": {
		"@simplewebauthn/types": "10.0.0",
		"eventemitter3": "5.0.1",
		"reconnecting-websocket": "4.4.0"
	}
}<|MERGE_RESOLUTION|>--- conflicted
+++ resolved
@@ -1,11 +1,7 @@
 {
 	"type": "module",
 	"name": "misskey-js",
-<<<<<<< HEAD
-	"version": "2024.9.0-geoplanetary.8",
-=======
-	"version": "2024.10.1",
->>>>>>> b99e13e6
+	"version": "2024.10.1-geoplanetary.9",
 	"description": "Misskey SDK for JavaScript",
 	"license": "MIT",
 	"main": "./built/index.js",
